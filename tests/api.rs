--- conflicted
+++ resolved
@@ -1,11 +1,7 @@
 #![allow(clippy::disallowed_names)]
 // this exists primarily to test various API usages of scroll; e.g., must compile
 
-<<<<<<< HEAD
-// #[macro_use] extern crate scroll_derive;
-=======
 use std::ops::{Deref, DerefMut};
->>>>>>> f5beda1c
 
 use scroll::ctx::SizeWith as _;
 use scroll::{ctx, Cread, Pread, Result};
