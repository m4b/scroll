//! Generic context-aware conversion traits, for automatic _downstream_ extension of `Pread`, et. al
//!
//! The context traits are arguably the center piece of the scroll crate. In simple terms they
//! define how to actually read and write, respectively, a data type from a container, being able to
//! take context into account.
//!
//! ### Reading
//!
//! Types implementing [TryFromCtx](trait.TryFromCtx.html) and it's infallible cousin [FromCtx](trait.FromCtx.html)
//! allow a user of [Pread::pread](../trait.Pread.html#method.pread) or respectively
//! [Cread::cread](../trait.Cread.html#method.cread) and
//! [IOread::ioread](../trait.IOread.html#method.ioread) to read that data type from a data source one
//! of the `*read` traits has been implemented for.
//!
//! Implementations of `TryFromCtx` specify a source (called `This`) and an `Error` type for failed
//! reads. The source defines the kind of container the type can be read from, and defaults to
//! `[u8]` for any type that implements `AsRef<[u8]>`.
//!
//! `FromCtx` is slightly more restricted; it requires the implementer to use `[u8]` as source and
//! never fail, and thus does not have an `Error` type.
//!
//! Types chosen here are of relevance to `Pread` implementations; of course only a container which
//! can produce a source of the type `This` can be used to read a `TryFromCtx` requiring it and the
//! `Error` type returned in `Err` of `Pread::pread`'s Result.
//!
//! ### Writing
//!
//! [TryIntoCtx](trait.TryIntoCtx.html) and the infallible [IntoCtx](trait.IntoCtx.html) work
//! similarly to the above traits, allowing [Pwrite::pwrite](../trait.Pwrite.html#method.pwrite) or
//! respectively [Cwrite::cwrite](../trait.Cwrite.html#method.cwrite) and
//! [IOwrite::iowrite](../trait.IOwrite.html#method.iowrite) to write data into a byte sink for
//! which one of the `*write` traits has been implemented for.
//!
//! `IntoCtx` is similarly restricted as `FromCtx` is to `TryFromCtx`. And equally the types chosen
//! affect usable `Pwrite` implementation.
//!
//! ### Context
//!
//! Each of the traits passes along a `Ctx` to the marshalling logic. This context type contains
//! any additional information that may be required to successfully parse or write the data:
//! Examples would be endianness to use, field lengths of a serialized struct, or delimiters to use
//! when reading/writing `&str`. The context type can be any type but must derive
//! [Copy](https://doc.rust-lang.org/std/marker/trait.Copy.html). In addition if you want to use
//! the `*read`-methods instead of the `*read_with` ones you must also implement
//! [default::Default](https://doc.rust-lang.org/std/default/trait.Default.html).
//!
//! # Example
//!
//! Let's expand on the [previous example](../index.html#complex-use-cases).
//!
//! ```rust
//! use scroll::{self, ctx, Pread, Endian};
//! use scroll::ctx::StrCtx;
//!
//! #[derive(Copy, Clone, PartialEq, Eq)]
//! enum FieldSize {
//!     U32,
//!     U64
//! }
//!
//! // Our custom context type. As said above it has to derive Copy.
//! #[derive(Copy, Clone)]
//! struct Context {
//!     fieldsize: FieldSize,
//!     endianess: Endian,
//! }
//!
//! // Our custom data type
//! struct Data<'b> {
//!   // These u64 are encoded either as 32-bit or 64-bit wide ints. Which one it is is defined in
//!   // the Context.
//!   // Also, let's imagine they have a strict relationship: A < B < C otherwise the struct is
//!   // invalid.
//!   field_a: u64,
//!   field_b: u64,
//!   field_c: u64,
//!
//!   // Both of these are marshalled with a prefixed length.
//!   name: &'b str,
//!   value: &'b [u8],
//! }
//!
//! #[derive(Debug)]
//! enum Error {
//!     // We'll return this custom error if the field* relationship doesn't hold
//!     BadFieldMatchup,
//!     Scroll(scroll::Error),
//! }
//!
//! impl<'a> ctx::TryFromCtx<'a, Context> for Data<'a> {
//!   type Error = Error;
//!
//!   // Using the explicit lifetime specification again you ensure that read data doesn't outlife
//!   // its source buffer without having to resort to copying.
//!   fn try_from_ctx (src: &'a [u8], ctx: Context)
//!     // the `usize` returned here is the amount of bytes read.
//!     -> Result<(Self, usize), Self::Error>
//!   {
//!     // The offset counter; gread and gread_with increment a given counter automatically so we
//!     // don't have to manually care.
//!     let offset = &mut 0;
//!
//!     let field_a;
//!     let field_b;
//!     let field_c;
//!
//!     // Switch the amount of bytes read depending on the parsing context
//!     if ctx.fieldsize == FieldSize::U32 {
//!       field_a = src.gread_with::<u32>(offset, ctx.endianess)? as u64;
//!       field_b = src.gread_with::<u32>(offset, ctx.endianess)? as u64;
//!       field_c = src.gread_with::<u32>(offset, ctx.endianess)? as u64;
//!     } else {
//!       field_a = src.gread_with::<u64>(offset, ctx.endianess)?;
//!       field_b = src.gread_with::<u64>(offset, ctx.endianess)?;
//!       field_c = src.gread_with::<u64>(offset, ctx.endianess)?;
//!     }
//!
//!     // You can use type ascribition or turbofish operators, whichever you prefer.
//!     let namelen = src.gread_with::<u16>(offset, ctx.endianess)? as usize;
//!     let name: &str = src.gread_with(offset, scroll::ctx::StrCtx::Length(namelen))?;
//!
//!     let vallen = src.gread_with::<u16>(offset, ctx.endianess)? as usize;
//!     let value = &src[*offset..(*offset+vallen)];
//!
//!     // Let's sanity check those fields, shall we?
//!     if ! (field_a < field_b && field_b < field_c) {
//!       return Err(Error::BadFieldMatchup);
//!     }
//!
//!     Ok((Data { field_a, field_b, field_c, name, value }, *offset))
//!   }
//! }
//!
//! // In lieu of a complex byte buffer we hearken back to the venerable &[u8]; do note however
//! // that the implementation of TryFromCtx did not specify such. In fact any type that implements
//! // Pread can now read `Data` as it implements TryFromCtx.
//! let bytes = b"\x00\x02\x03\x04\x01\x02\x03\x04\xde\xad\xbe\xef\x00\x08UserName\x00\x02\xCA\xFE";
//!
//! // We define an appropiate context, and get going
//! let contextA = Context {
//!     fieldsize: FieldSize::U32,
//!     endianess: Endian::Big,
//! };
//! let data: Data = bytes.pread_with(0, contextA).unwrap();
//!
//! assert_eq!(data.field_a, 0x00020304);
//! assert_eq!(data.field_b, 0x01020304);
//! assert_eq!(data.field_c, 0xdeadbeef);
//! assert_eq!(data.name, "UserName");
//! assert_eq!(data.value, [0xCA, 0xFE]);
//!
//! // Here we have a context with a different FieldSize, changing parsing information at runtime.
//! let contextB = Context {
//!     fieldsize: FieldSize::U64,
//!     endianess: Endian::Big,
//! };
//!
//! // Which will of course error with a malformed input for the context
//! let err: Result<Data, Error> = bytes.pread_with(0, contextB);
//! assert!(err.is_err());
//!
//! let bytes_long = [0x00,0x00,0x00,0x00,0x00,0x02,0x03,0x04,0x00,0x00,0x00,0x00,0x01,0x02,0x03,
//!                   0x04,0x00,0x00,0x00,0x00,0xde,0xad,0xbe,0xef,0x00,0x08,0x55,0x73,0x65,0x72,
//!                   0x4e,0x61,0x6d,0x65,0x00,0x02,0xCA,0xFE];
//!
//! let data: Data = bytes_long.pread_with(0, contextB).unwrap();
//!
//! assert_eq!(data.field_a, 0x00020304);
//! assert_eq!(data.field_b, 0x01020304);
//! assert_eq!(data.field_c, 0xdeadbeef);
//! assert_eq!(data.name, "UserName");
//! assert_eq!(data.value, [0xCA, 0xFE]);
//!
//! // Ergonomic conversion, not relevant really.
//! use std::convert::From;
//! impl From<scroll::Error> for Error {
//!   fn from(error: scroll::Error) -> Error {
//!     Error::Scroll(error)
//!   }
//! }
//! ```

use core::mem::size_of;
use core::ptr::copy_nonoverlapping;
use core::{result, str};
#[cfg(feature = "std")]
use std::ffi::{CStr, CString};

use crate::endian::Endian;
use crate::error;
use crate::Pread;
use crate::Pwrite;

/// A trait for measuring how large something is; for a byte sequence, it will be its length.
pub trait MeasureWith<Ctx> {
    /// How large is `Self`, given the `ctx`?
    fn measure_with(&self, ctx: &Ctx) -> usize;
}

impl<Ctx> MeasureWith<Ctx> for [u8] {
    #[inline]
    fn measure_with(&self, _ctx: &Ctx) -> usize {
        self.len()
    }
}

impl<Ctx, T: AsRef<[u8]>> MeasureWith<Ctx> for T {
    #[inline]
    fn measure_with(&self, _ctx: &Ctx) -> usize {
        self.as_ref().len()
    }
}

/// The parsing context for converting a byte sequence to a `&str`
///
/// `StrCtx` specifies what byte delimiter to use, and defaults to C-style null terminators. Be careful.
#[derive(Debug, Copy, Clone)]
pub enum StrCtx {
    Delimiter(u8),
    DelimiterUntil(u8, usize),
    Length(usize),
}

/// A C-style, null terminator based delimiter
pub const NULL: u8 = 0;
/// A space-based delimiter
pub const SPACE: u8 = 0x20;
/// A newline-based delimiter
pub const RET: u8 = 0x0a;
/// A tab-based delimiter
pub const TAB: u8 = 0x09;

impl Default for StrCtx {
    #[inline]
    fn default() -> Self {
        StrCtx::Delimiter(NULL)
    }
}

impl StrCtx {
    pub fn len(&self) -> usize {
        match self {
            StrCtx::Delimiter(_) | StrCtx::DelimiterUntil(_, _) => 1,
            StrCtx::Length(_) => 0,
        }
    }

    pub fn is_empty(&self) -> bool {
        matches!(*self, StrCtx::Length(_))
    }
}

/// Reads `Self` from `This` using the context `Ctx`; must _not_ fail
pub trait FromCtx<Ctx: Copy = (), This: ?Sized = [u8]> {
    fn from_ctx(this: &This, ctx: Ctx) -> Self;
}

/// Tries to read `Self` from `This` using the context `Ctx`
///
/// # Implementing Your Own Reader
/// If you want to implement your own reader for a type `Foo` from some kind of buffer (say
/// `[u8]`), then you need to implement this trait
///
/// ```rust
/// ##[cfg(feature = "std")] {
/// use scroll::{self, ctx, Pread};
/// #[derive(Debug, PartialEq, Eq)]
/// pub struct Foo(u16);
///
/// impl<'a> ctx::TryFromCtx<'a, scroll::Endian> for Foo {
///      type Error = scroll::Error;
///      fn try_from_ctx(this: &'a [u8], le: scroll::Endian) -> Result<(Self, usize), Self::Error> {
///          if this.len() < 2 { return Err((scroll::Error::Custom("whatever".to_string())).into()) }
///          let n = this.pread_with(0, le)?;
///          Ok((Foo(n), 2))
///      }
/// }
///
/// let bytes: [u8; 4] = [0xde, 0xad, 0, 0];
/// let foo = bytes.pread_with::<Foo>(0, scroll::LE).unwrap();
/// assert_eq!(Foo(0xadde), foo);
///
/// let foo2 = bytes.pread_with::<Foo>(0, scroll::BE).unwrap();
/// assert_eq!(Foo(0xdeadu16), foo2);
/// # }
/// ```
///
/// # Advanced: Using Your Own Error in `TryFromCtx`
/// ```rust
///  use scroll::{self, ctx, Pread};
///  use std::error;
///  use std::fmt::{self, Display};
///  // make some kind of normal error which also can transformed from a scroll error
///  #[derive(Debug)]
///  pub struct ExternalError {}
///
///  impl Display for ExternalError {
///      fn fmt(&self, fmt: &mut fmt::Formatter) -> fmt::Result {
///          write!(fmt, "ExternalError")
///      }
///  }
///
///  impl error::Error for ExternalError {
///      fn description(&self) -> &str {
///          "ExternalError"
///      }
///      fn cause(&self) -> Option<&dyn error::Error> { None}
///  }
///
///  impl From<scroll::Error> for ExternalError {
///      fn from(err: scroll::Error) -> Self {
///          match err {
///              _ => ExternalError{},
///          }
///      }
///  }
///  #[derive(Debug, PartialEq, Eq)]
///  pub struct Foo(u16);
///
///  impl<'a> ctx::TryFromCtx<'a, scroll::Endian> for Foo {
///      type Error = ExternalError;
///      fn try_from_ctx(this: &'a [u8], le: scroll::Endian) -> Result<(Self, usize), Self::Error> {
///          if this.len() <= 2 { return Err((ExternalError {}).into()) }
///          let offset = &mut 0;
///          let n = this.gread_with(offset, le)?;
///          Ok((Foo(n), *offset))
///      }
///  }
///
/// let bytes: [u8; 4] = [0xde, 0xad, 0, 0];
/// let foo: Result<Foo, ExternalError> = bytes.pread(0);
/// ```
pub trait TryFromCtx<'a, Ctx: Copy = (), This: ?Sized = [u8]>
where
    Self: 'a + Sized,
{
    type Error;
    fn try_from_ctx(from: &'a This, ctx: Ctx) -> Result<(Self, usize), Self::Error>;
}

/// Writes `Self` into `This` using the context `Ctx`
pub trait IntoCtx<Ctx: Copy = (), This: ?Sized = [u8]>: Sized {
    fn into_ctx(self, _: &mut This, ctx: Ctx);
}

/// Tries to write `Self` into `This` using the context `Ctx`
/// To implement writing into an arbitrary byte buffer, implement `TryIntoCtx`
/// # Example
/// ```rust
/// ##[cfg(feature = "std")] {
/// use scroll::{self, ctx, LE, Endian, Pwrite};
/// #[derive(Debug, PartialEq, Eq)]
/// pub struct Foo(u16);
///
/// // this will use the default `DefaultCtx = scroll::Endian`
/// impl ctx::TryIntoCtx<Endian> for Foo {
///     // you can use your own error here too, but you will then need to specify it in fn generic parameters
///     type Error = scroll::Error;
///     // you can write using your own context type, see `leb128.rs`
///     fn try_into_ctx(self, this: &mut [u8], le: Endian) -> Result<usize, Self::Error> {
///         if this.len() < 2 { return Err((scroll::Error::Custom("whatever".to_string())).into()) }
///         this.pwrite_with(self.0, 0, le)?;
///         Ok(2)
///     }
/// }
/// // now we can write a `Foo` into some buffer (in this case, a byte buffer, because that's what we implemented it for above)
///
/// let mut bytes: [u8; 4] = [0, 0, 0, 0];
/// bytes.pwrite_with(Foo(0x7f), 1, LE).unwrap();
/// # }
/// ```
pub trait TryIntoCtx<Ctx: Copy = (), This: ?Sized = [u8]>: Sized {
    type Error;
    fn try_into_ctx(self, _: &mut This, ctx: Ctx) -> Result<usize, Self::Error>;
}

/// Gets the size of `Self` with a `Ctx`, and in `Self::Units`. Implementors can then call `Gread` related functions
///
/// The rationale behind this trait is to:
///
/// 1. Prevent `gread` from being used, and the offset being modified based on simply the sizeof the value, which can be a misnomer, e.g., for Leb128, etc.
/// 2. Allow a context based size, which is useful for 32/64 bit variants for various containers, etc.
pub trait SizeWith<Ctx = ()> {
    fn size_with(ctx: &Ctx) -> usize;
}

#[rustfmt::skip]
macro_rules! signed_to_unsigned {
    (i8) =>  {u8 };
    (u8) =>  {u8 };
    (i16) => {u16};
    (u16) => {u16};
    (i32) => {u32};
    (u32) => {u32};
    (i64) => {u64};
    (u64) => {u64};
    (i128) => {u128};
    (u128) => {u128};
    (f32) => {u32};
    (f64) => {u64};
}

macro_rules! write_into {
    ($typ:ty, $size:expr, $n:expr, $dst:expr, $endian:expr) => {{
        assert!($dst.len() >= $size);
        let bytes = if $endian.is_little() {
            $n.to_le()
        } else {
            $n.to_be()
        }
        .to_ne_bytes();
        unsafe {
<<<<<<< HEAD
=======
            assert!($dst.len() >= $size);
            let bytes = if $endian.is_little() {
                $n.to_le()
            } else {
                $n.to_be()
            }
            .to_ne_bytes();
>>>>>>> 213b5e35
            copy_nonoverlapping((&bytes).as_ptr(), $dst.as_mut_ptr(), $size);
        }
    }};
}

macro_rules! into_ctx_impl {
    ($typ:tt, $size:expr) => {
        impl IntoCtx<Endian> for $typ {
            #[inline]
            fn into_ctx(self, dst: &mut [u8], le: Endian) {
                assert!(dst.len() >= $size);
                write_into!($typ, $size, self, dst, le);
            }
        }
        impl<'a> IntoCtx<Endian> for &'a $typ {
            #[inline]
            fn into_ctx(self, dst: &mut [u8], le: Endian) {
                (*self).into_ctx(dst, le)
            }
        }
        impl TryIntoCtx<Endian> for $typ
        where
            $typ: IntoCtx<Endian>,
        {
            type Error = error::Error;
            #[inline]
            fn try_into_ctx(self, dst: &mut [u8], le: Endian) -> error::Result<usize> {
                if $size > dst.len() {
                    Err(error::Error::TooBig {
                        size: $size,
                        len: dst.len(),
                    })
                } else {
                    <$typ as IntoCtx<Endian>>::into_ctx(self, dst, le);
                    Ok($size)
                }
            }
        }
        impl<'a> TryIntoCtx<Endian> for &'a $typ {
            type Error = error::Error;
            #[inline]
            fn try_into_ctx(self, dst: &mut [u8], le: Endian) -> error::Result<usize> {
                (*self).try_into_ctx(dst, le)
            }
        }
    };
}

macro_rules! from_ctx_impl {
    ($typ:tt, $size:expr) => {
        impl<'a> FromCtx<Endian> for $typ {
            #[inline]
            fn from_ctx(src: &[u8], le: Endian) -> Self {
                assert!(src.len() >= $size);
                let mut data: signed_to_unsigned!($typ) = 0;
                unsafe {
                    copy_nonoverlapping(
                        src.as_ptr(),
                        &mut data as *mut signed_to_unsigned!($typ) as *mut u8,
                        $size,
                    );
                }
                (if le.is_little() {
                    data.to_le()
                } else {
                    data.to_be()
                }) as $typ
            }
        }

        impl<'a> TryFromCtx<'a, Endian> for $typ
        where
            $typ: FromCtx<Endian>,
        {
            type Error = error::Error;
            #[inline]
            fn try_from_ctx(
                src: &'a [u8],
                le: Endian,
            ) -> result::Result<(Self, usize), Self::Error> {
                if $size > src.len() {
                    Err(error::Error::TooBig {
                        size: $size,
                        len: src.len(),
                    })
                } else {
                    Ok((FromCtx::from_ctx(&src, le), $size))
                }
            }
        }
        // as ref
        impl<'a, T> FromCtx<Endian, T> for $typ
        where
            T: AsRef<[u8]>,
        {
            #[inline]
            fn from_ctx(src: &T, le: Endian) -> Self {
                let src = src.as_ref();
                assert!(src.len() >= $size);
                let mut data: signed_to_unsigned!($typ) = 0;
                unsafe {
                    copy_nonoverlapping(
                        src.as_ptr(),
                        &mut data as *mut signed_to_unsigned!($typ) as *mut u8,
                        $size,
                    );
                }
                (if le.is_little() {
                    data.to_le()
                } else {
                    data.to_be()
                }) as $typ
            }
        }

        impl<'a, T> TryFromCtx<'a, Endian, T> for $typ
        where
            $typ: FromCtx<Endian, T>,
            T: AsRef<[u8]>,
        {
            type Error = error::Error;
            #[inline]
            fn try_from_ctx(src: &'a T, le: Endian) -> result::Result<(Self, usize), Self::Error> {
                let src = src.as_ref();
                Self::try_from_ctx(src, le)
            }
        }
    };
}

macro_rules! ctx_impl {
    ($typ:tt, $size:expr) => {
        from_ctx_impl!($typ, $size);
    };
}

ctx_impl!(u8, 1);
ctx_impl!(i8, 1);
ctx_impl!(u16, 2);
ctx_impl!(i16, 2);
ctx_impl!(u32, 4);
ctx_impl!(i32, 4);
ctx_impl!(u64, 8);
ctx_impl!(i64, 8);
ctx_impl!(u128, 16);
ctx_impl!(i128, 16);

macro_rules! from_ctx_float_impl {
    ($typ:tt, $size:expr) => {
        impl<'a> FromCtx<Endian> for $typ {
            #[inline]
            fn from_ctx(src: &[u8], le: Endian) -> Self {
                assert!(src.len() >= ::core::mem::size_of::<Self>());
                let mut data: signed_to_unsigned!($typ) = 0;
                unsafe {
                    copy_nonoverlapping(
                        src.as_ptr(),
                        &mut data as *mut signed_to_unsigned!($typ) as *mut u8,
                        $size,
                    );
<<<<<<< HEAD
=======
                    $typ::from_bits(if le.is_little() {
                        data.to_le()
                    } else {
                        data.to_be()
                    })
>>>>>>> 213b5e35
                }
                $typ::from_bits(if le.is_little() {
                    data.to_le()
                } else {
                    data.to_be()
                })
            }
        }
        impl<'a> TryFromCtx<'a, Endian> for $typ
        where
            $typ: FromCtx<Endian>,
        {
            type Error = error::Error;
            #[inline]
            fn try_from_ctx(
                src: &'a [u8],
                le: Endian,
            ) -> result::Result<(Self, usize), Self::Error> {
                if $size > src.len() {
                    Err(error::Error::TooBig {
                        size: $size,
                        len: src.len(),
                    })
                } else {
                    Ok((FromCtx::from_ctx(src, le), $size))
                }
            }
        }
    };
}

from_ctx_float_impl!(f32, 4);
from_ctx_float_impl!(f64, 8);

into_ctx_impl!(u8, 1);
into_ctx_impl!(i8, 1);
into_ctx_impl!(u16, 2);
into_ctx_impl!(i16, 2);
into_ctx_impl!(u32, 4);
into_ctx_impl!(i32, 4);
into_ctx_impl!(u64, 8);
into_ctx_impl!(i64, 8);
into_ctx_impl!(u128, 16);
into_ctx_impl!(i128, 16);

macro_rules! into_ctx_float_impl {
    ($typ:tt, $size:expr) => {
        impl IntoCtx<Endian> for $typ {
            #[inline]
            fn into_ctx(self, dst: &mut [u8], le: Endian) {
                assert!(dst.len() >= $size);
                write_into!(signed_to_unsigned!($typ), $size, self.to_bits(), dst, le);
            }
        }
        impl<'a> IntoCtx<Endian> for &'a $typ {
            #[inline]
            fn into_ctx(self, dst: &mut [u8], le: Endian) {
                (*self).into_ctx(dst, le)
            }
        }
        impl TryIntoCtx<Endian> for $typ
        where
            $typ: IntoCtx<Endian>,
        {
            type Error = error::Error;
            #[inline]
            fn try_into_ctx(self, dst: &mut [u8], le: Endian) -> error::Result<usize> {
                if $size > dst.len() {
                    Err(error::Error::TooBig {
                        size: $size,
                        len: dst.len(),
                    })
                } else {
                    <$typ as IntoCtx<Endian>>::into_ctx(self, dst, le);
                    Ok($size)
                }
            }
        }
        impl<'a> TryIntoCtx<Endian> for &'a $typ {
            type Error = error::Error;
            #[inline]
            fn try_into_ctx(self, dst: &mut [u8], le: Endian) -> error::Result<usize> {
                (*self).try_into_ctx(dst, le)
            }
        }
    };
}

into_ctx_float_impl!(f32, 4);
into_ctx_float_impl!(f64, 8);

impl<'a> TryFromCtx<'a, StrCtx> for &'a str {
    type Error = error::Error;
    #[inline]
    /// Read a `&str` from `src` using `delimiter`
    fn try_from_ctx(src: &'a [u8], ctx: StrCtx) -> Result<(Self, usize), Self::Error> {
        let len = match ctx {
            StrCtx::Length(len) => len,
            StrCtx::Delimiter(delimiter) => src.iter().take_while(|c| **c != delimiter).count(),
            StrCtx::DelimiterUntil(delimiter, len) => {
                if len > src.len() {
                    return Err(error::Error::TooBig {
                        size: len,
                        len: src.len(),
                    });
                };
                src.iter()
                    .take_while(|c| **c != delimiter)
                    .take(len)
                    .count()
            }
        };

        if len > src.len() {
            return Err(error::Error::TooBig {
                size: len,
                len: src.len(),
            });
        };

        match str::from_utf8(&src[..len]) {
            Ok(res) => Ok((res, len + ctx.len())),
            Err(_) => Err(error::Error::BadInput {
                size: src.len(),
                msg: "invalid utf8",
            }),
        }
    }
}

impl<'a, T> TryFromCtx<'a, StrCtx, T> for &'a str
where
    T: AsRef<[u8]>,
{
    type Error = error::Error;
    #[inline]
    fn try_from_ctx(src: &'a T, ctx: StrCtx) -> result::Result<(Self, usize), Self::Error> {
        let src = src.as_ref();
        TryFromCtx::try_from_ctx(src, ctx)
    }
}

impl<'a> TryIntoCtx for &'a [u8] {
    type Error = error::Error;
    #[inline]
    fn try_into_ctx(self, dst: &mut [u8], _ctx: ()) -> error::Result<usize> {
        let src_len = self.len() as isize;
        let dst_len = dst.len() as isize;
        // if src_len < 0 || dst_len < 0 || offset < 0 {
        //     return Err(error::Error::BadOffset(format!("requested operation has negative casts: src len: {src_len} dst len: {dst_len} offset: {offset}")).into())
        // }
        if src_len > dst_len {
            Err(error::Error::TooBig {
                size: self.len(),
                len: dst.len(),
            })
        } else {
            unsafe { copy_nonoverlapping(self.as_ptr(), dst.as_mut_ptr(), src_len as usize) };
            Ok(self.len())
        }
    }
}

// TODO: make TryIntoCtx use StrCtx for awesomeness
impl<'a> TryIntoCtx for &'a str {
    type Error = error::Error;
    #[inline]
    fn try_into_ctx(self, dst: &mut [u8], _ctx: ()) -> error::Result<usize> {
        let bytes = self.as_bytes();
        TryIntoCtx::try_into_ctx(bytes, dst, ())
    }
}

// TODO: we can make this compile time without size_of call, but compiler probably does that anyway
macro_rules! sizeof_impl {
    ($ty:ty) => {
        impl SizeWith<Endian> for $ty {
            #[inline]
            fn size_with(_ctx: &Endian) -> usize {
                size_of::<$ty>()
            }
        }
    };
}

sizeof_impl!(u8);
sizeof_impl!(i8);
sizeof_impl!(u16);
sizeof_impl!(i16);
sizeof_impl!(u32);
sizeof_impl!(i32);
sizeof_impl!(u64);
sizeof_impl!(i64);
sizeof_impl!(u128);
sizeof_impl!(i128);
sizeof_impl!(f32);
sizeof_impl!(f64);

impl<'a> TryFromCtx<'a, usize> for &'a [u8] {
    type Error = error::Error;
    #[inline]
    fn try_from_ctx(src: &'a [u8], size: usize) -> result::Result<(Self, usize), Self::Error> {
        if size > src.len() {
            Err(error::Error::TooBig {
                size,
                len: src.len(),
            })
        } else {
            Ok((&src[..size], size))
        }
    }
}

#[cfg(feature = "std")]
impl<'a> TryFromCtx<'a> for &'a CStr {
    type Error = error::Error;
    #[inline]
    fn try_from_ctx(src: &'a [u8], _ctx: ()) -> result::Result<(Self, usize), Self::Error> {
        let null_byte = match src.iter().position(|b| *b == 0) {
            Some(ix) => ix,
            None => {
                return Err(error::Error::BadInput {
                    size: 0,
                    msg: "The input doesn't contain a null byte",
                })
            }
        };

        let cstr = unsafe { CStr::from_bytes_with_nul_unchecked(&src[..=null_byte]) };
        Ok((cstr, null_byte + 1))
    }
}

#[cfg(feature = "std")]
impl<'a> TryFromCtx<'a> for CString {
    type Error = error::Error;
    #[inline]
    fn try_from_ctx(src: &'a [u8], _ctx: ()) -> result::Result<(Self, usize), Self::Error> {
        let (raw, bytes_read) = <&CStr as TryFromCtx>::try_from_ctx(src, _ctx)?;
        Ok((raw.to_owned(), bytes_read))
    }
}

#[cfg(feature = "std")]
impl<'a> TryIntoCtx for &'a CStr {
    type Error = error::Error;
    #[inline]
    fn try_into_ctx(self, dst: &mut [u8], _ctx: ()) -> error::Result<usize> {
        let data = self.to_bytes_with_nul();

        if dst.len() < data.len() {
            Err(error::Error::TooBig {
                size: dst.len(),
                len: data.len(),
            })
        } else {
            unsafe {
                copy_nonoverlapping(data.as_ptr(), dst.as_mut_ptr(), data.len());
            }

            Ok(data.len())
        }
    }
}

#[cfg(feature = "std")]
impl TryIntoCtx for CString {
    type Error = error::Error;
    #[inline]
    fn try_into_ctx(self, dst: &mut [u8], _ctx: ()) -> error::Result<usize> {
        self.as_c_str().try_into_ctx(dst, ())
    }
}
impl<'a, const N: usize> TryFromCtx<'a> for [u8; N] {
    type Error = error::Error;
    fn try_from_ctx(from: &'a [u8], _ctx: ()) -> Result<(Self, usize), Self::Error> {
        // Unwrap is OK, since pread_with already asserts the length.
        Ok((from.pread_with::<&'a [u8]>(0, N)?.try_into().unwrap(), N))
    }
}
impl<const N: usize> TryIntoCtx for [u8; N] {
    type Error = error::Error;
    fn try_into_ctx(self, from: &mut [u8], _ctx: ()) -> Result<usize, Self::Error> {
        from.pwrite(self.as_slice(), 0)
    }
}
impl<'a, const N: usize> TryIntoCtx for &'a [u8; N] {
    type Error = error::Error;
    fn try_into_ctx(self, from: &mut [u8], ctx: ()) -> Result<usize, Self::Error> {
        (*self).try_into_ctx(from, ctx)
    }
}

// example of marshalling to bytes, let's wait until const is an option
// impl FromCtx for [u8; 10] {
//     fn from_ctx(bytes: &[u8], _ctx: Endian) -> Self {
//         let mut dst: Self = [0; 10];
//         assert!(bytes.len() >= dst.len());
//         unsafe {
//             copy_nonoverlapping(bytes.as_ptr(), dst.as_mut_ptr(), dst.len());
//         }
//         dst
//     }
// }

#[cfg(test)]
#[cfg(feature = "std")]
mod tests {
    use super::*;

    #[test]
    fn parse_a_cstr() {
        let src = CString::new("Hello World").unwrap();
        let as_bytes = src.as_bytes_with_nul();

        let (got, bytes_read) = <&CStr as TryFromCtx>::try_from_ctx(as_bytes, ()).unwrap();

        assert_eq!(bytes_read, as_bytes.len());
        assert_eq!(got, src.as_c_str());
    }

    #[test]
    fn round_trip_a_c_str() {
        let src = CString::new("Hello World").unwrap();
        let src = src.as_c_str();
        let as_bytes = src.to_bytes_with_nul();

        let mut buffer = vec![0; as_bytes.len()];
        let bytes_written = src.try_into_ctx(&mut buffer, ()).unwrap();
        assert_eq!(bytes_written, as_bytes.len());

        let (got, bytes_read) = <&CStr as TryFromCtx>::try_from_ctx(&buffer, ()).unwrap();

        assert_eq!(bytes_read, as_bytes.len());
        assert_eq!(got, src);
    }
}<|MERGE_RESOLUTION|>--- conflicted
+++ resolved
@@ -181,15 +181,16 @@
 //! ```
 
 use core::mem::size_of;
+use core::mem::transmute;
 use core::ptr::copy_nonoverlapping;
 use core::{result, str};
 #[cfg(feature = "std")]
 use std::ffi::{CStr, CString};
 
+use crate::Pread;
+use crate::Pwrite;
 use crate::endian::Endian;
 use crate::error;
-use crate::Pread;
-use crate::Pwrite;
 
 /// A trait for measuring how large something is; for a byte sequence, it will be its length.
 pub trait MeasureWith<Ctx> {
@@ -402,24 +403,13 @@
 
 macro_rules! write_into {
     ($typ:ty, $size:expr, $n:expr, $dst:expr, $endian:expr) => {{
-        assert!($dst.len() >= $size);
-        let bytes = if $endian.is_little() {
-            $n.to_le()
-        } else {
-            $n.to_be()
-        }
-        .to_ne_bytes();
         unsafe {
-<<<<<<< HEAD
-=======
             assert!($dst.len() >= $size);
-            let bytes = if $endian.is_little() {
+            let bytes = transmute::<$typ, [u8; $size]>(if $endian.is_little() {
                 $n.to_le()
             } else {
                 $n.to_be()
-            }
-            .to_ne_bytes();
->>>>>>> 213b5e35
+            });
             copy_nonoverlapping((&bytes).as_ptr(), $dst.as_mut_ptr(), $size);
         }
     }};
@@ -580,20 +570,12 @@
                         &mut data as *mut signed_to_unsigned!($typ) as *mut u8,
                         $size,
                     );
-<<<<<<< HEAD
-=======
-                    $typ::from_bits(if le.is_little() {
+                    transmute(if le.is_little() {
                         data.to_le()
                     } else {
                         data.to_be()
                     })
->>>>>>> 213b5e35
                 }
-                $typ::from_bits(if le.is_little() {
-                    data.to_le()
-                } else {
-                    data.to_be()
-                })
             }
         }
         impl<'a> TryFromCtx<'a, Endian> for $typ
