//! Generic context-aware conversion traits, for automatic _downstream_ extension of `Pread`, et. al
//!
//! The context traits are arguably the center piece of the scroll crate. In simple terms they
//! define how to actually read and write, respectively, a data type from a container, being able to
//! take context into account.
//!
//! ### Reading
//!
//! Types implementing [TryFromCtx](trait.TryFromCtx.html) and it's infallible cousin [FromCtx](trait.FromCtx.html)
//! allow a user of [Pread::pread](../trait.Pread.html#method.pread) or respectively
//! [Cread::cread](../trait.Cread.html#method.cread) and
//! [IOread::ioread](../trait.IOread.html#method.ioread) to read that data type from a data source one
//! of the `*read` traits has been implemented for.
//!
//! Implementations of `TryFromCtx` specify a source (called `This`) and an `Error` type for failed
//! reads. The source defines the kind of container the type can be read from, and defaults to
//! `[u8]` for any type that implements `AsRef<[u8]>`.
//!
//! `FromCtx` is slightly more restricted; it requires the implementer to use `[u8]` as source and
//! never fail, and thus does not have an `Error` type.
//!
//! Types chosen here are of relevance to `Pread` implementations; of course only a container which
//! can produce a source of the type `This` can be used to read a `TryFromCtx` requiring it and the
//! `Error` type returned in `Err` of `Pread::pread`'s Result.
//!
//! ### Writing
//!
//! [TryIntoCtx](trait.TryIntoCtx.html) and the infallible [IntoCtx](trait.IntoCtx.html) work
//! similarly to the above traits, allowing [Pwrite::pwrite](../trait.Pwrite.html#method.pwrite) or
//! respectively [Cwrite::cwrite](../trait.Cwrite.html#method.cwrite) and
//! [IOwrite::iowrite](../trait.IOwrite.html#method.iowrite) to write data into a byte sink for
//! which one of the `*write` traits has been implemented for.
//!
//! `IntoCtx` is similarly restricted as `FromCtx` is to `TryFromCtx`. And equally the types chosen
//! affect usable `Pwrite` implementation.
//!
//! ### Context
//!
//! Each of the traits passes along a `Ctx` to the marshalling logic. This context type contains
//! any additional information that may be required to successfully parse or write the data:
//! Examples would be endianness to use, field lengths of a serialized struct, or delimiters to use
//! when reading/writing `&str`. The context type can be any type but must derive
//! [Copy](https://doc.rust-lang.org/std/marker/trait.Copy.html). In addition if you want to use
//! the `*read`-methods instead of the `*read_with` ones you must also implement
//! [default::Default](https://doc.rust-lang.org/std/default/trait.Default.html).
//!
//! # Example
//!
//! Let's expand on the [previous example](../index.html#complex-use-cases).
//!
//! ```rust
//! use scroll::{self, ctx, Pread, Endian};
//! use scroll::ctx::StrCtx;
//!
//! #[derive(Copy, Clone, PartialEq, Eq)]
//! enum FieldSize {
//!     U32,
//!     U64
//! }
//!
//! // Our custom context type. As said above it has to derive Copy.
//! #[derive(Copy, Clone)]
//! struct Context {
//!     fieldsize: FieldSize,
//!     endianess: Endian,
//! }
//!
//! // Our custom data type
//! struct Data<'b> {
//!   // These u64 are encoded either as 32-bit or 64-bit wide ints. Which one it is is defined in
//!   // the Context.
//!   // Also, let's imagine they have a strict relationship: A < B < C otherwise the struct is
//!   // invalid.
//!   field_a: u64,
//!   field_b: u64,
//!   field_c: u64,
//!
//!   // Both of these are marshalled with a prefixed length.
//!   name: &'b str,
//!   value: &'b [u8],
//! }
//!
//! #[derive(Debug)]
//! enum Error {
//!     // We'll return this custom error if the field* relationship doesn't hold
//!     BadFieldMatchup,
//!     Scroll(scroll::Error),
//! }
//!
//! impl<'a> ctx::TryFromCtx<'a, Context> for Data<'a> {
//!   type Error = Error;
//!
//!   // Using the explicit lifetime specification again you ensure that read data doesn't outlife
//!   // its source buffer without having to resort to copying.
//!   fn try_from_ctx (src: &'a [u8], ctx: Context)
//!     // the `usize` returned here is the amount of bytes read.
//!     -> Result<(Self, usize), Self::Error>
//!   {
//!     // The offset counter; gread and gread_with increment a given counter automatically so we
//!     // don't have to manually care.
//!     let offset = &mut 0;
//!
//!     let field_a;
//!     let field_b;
//!     let field_c;
//!
//!     // Switch the amount of bytes read depending on the parsing context
//!     if ctx.fieldsize == FieldSize::U32 {
//!       field_a = src.gread_with::<u32>(offset, ctx.endianess)? as u64;
//!       field_b = src.gread_with::<u32>(offset, ctx.endianess)? as u64;
//!       field_c = src.gread_with::<u32>(offset, ctx.endianess)? as u64;
//!     } else {
//!       field_a = src.gread_with::<u64>(offset, ctx.endianess)?;
//!       field_b = src.gread_with::<u64>(offset, ctx.endianess)?;
//!       field_c = src.gread_with::<u64>(offset, ctx.endianess)?;
//!     }
//!
//!     // You can use type ascribition or turbofish operators, whichever you prefer.
//!     let namelen = src.gread_with::<u16>(offset, ctx.endianess)? as usize;
//!     let name: &str = src.gread_with(offset, scroll::ctx::StrCtx::Length(namelen))?;
//!
//!     let vallen = src.gread_with::<u16>(offset, ctx.endianess)? as usize;
//!     let value = &src[*offset..(*offset+vallen)];
//!
//!     // Let's sanity check those fields, shall we?
//!     if ! (field_a < field_b && field_b < field_c) {
//!       return Err(Error::BadFieldMatchup);
//!     }
//!
//!     Ok((Data { field_a, field_b, field_c, name, value }, *offset))
//!   }
//! }
//!
//! // In lieu of a complex byte buffer we hearken back to the venerable &[u8]; do note however
//! // that the implementation of TryFromCtx did not specify such. In fact any type that implements
//! // Pread can now read `Data` as it implements TryFromCtx.
//! let bytes = b"\x00\x02\x03\x04\x01\x02\x03\x04\xde\xad\xbe\xef\x00\x08UserName\x00\x02\xCA\xFE";
//!
//! // We define an appropiate context, and get going
//! let contextA = Context {
//!     fieldsize: FieldSize::U32,
//!     endianess: Endian::Big,
//! };
//! let data: Data = bytes.pread_with(0, contextA).unwrap();
//!
//! assert_eq!(data.field_a, 0x00020304);
//! assert_eq!(data.field_b, 0x01020304);
//! assert_eq!(data.field_c, 0xdeadbeef);
//! assert_eq!(data.name, "UserName");
//! assert_eq!(data.value, [0xCA, 0xFE]);
//!
//! // Here we have a context with a different FieldSize, changing parsing information at runtime.
//! let contextB = Context {
//!     fieldsize: FieldSize::U64,
//!     endianess: Endian::Big,
//! };
//!
//! // Which will of course error with a malformed input for the context
//! let err: Result<Data, Error> = bytes.pread_with(0, contextB);
//! assert!(err.is_err());
//!
//! let bytes_long = [0x00,0x00,0x00,0x00,0x00,0x02,0x03,0x04,0x00,0x00,0x00,0x00,0x01,0x02,0x03,
//!                   0x04,0x00,0x00,0x00,0x00,0xde,0xad,0xbe,0xef,0x00,0x08,0x55,0x73,0x65,0x72,
//!                   0x4e,0x61,0x6d,0x65,0x00,0x02,0xCA,0xFE];
//!
//! let data: Data = bytes_long.pread_with(0, contextB).unwrap();
//!
//! assert_eq!(data.field_a, 0x00020304);
//! assert_eq!(data.field_b, 0x01020304);
//! assert_eq!(data.field_c, 0xdeadbeef);
//! assert_eq!(data.name, "UserName");
//! assert_eq!(data.value, [0xCA, 0xFE]);
//!
//! // Ergonomic conversion, not relevant really.
//! use std::convert::From;
//! impl From<scroll::Error> for Error {
//!   fn from(error: scroll::Error) -> Error {
//!     Error::Scroll(error)
//!   }
//! }
//! ```

use core::mem::{MaybeUninit, size_of};
use core::ptr::copy_nonoverlapping;
use core::{result, str};
#[cfg(feature = "std")]
use std::ffi::{CStr, CString};

use crate::endian::Endian;
use crate::{Pread, Pwrite, error};

/// A trait for measuring how large something is; for a byte sequence, it will be its length.
pub trait MeasureWith<Ctx> {
    /// How large is `Self`, given the `ctx`?
    fn measure_with(&self, ctx: &Ctx) -> usize;
}

impl<Ctx> MeasureWith<Ctx> for [u8] {
    #[inline]
    fn measure_with(&self, _ctx: &Ctx) -> usize {
        self.len()
    }
}

impl<Ctx, T: AsRef<[u8]>> MeasureWith<Ctx> for T {
    #[inline]
    fn measure_with(&self, _ctx: &Ctx) -> usize {
        self.as_ref().len()
    }
}

/// The parsing context for converting a byte sequence to a `&str`
///
/// `StrCtx` specifies what byte delimiter to use, and defaults to C-style null terminators. Be careful.
#[derive(Debug, Copy, Clone)]
pub enum StrCtx {
    Delimiter(u8),
    DelimiterUntil(u8, usize),
    Length(usize),
}

/// A C-style, null terminator based delimiter
pub const NULL: u8 = 0;
/// A space-based delimiter
pub const SPACE: u8 = 0x20;
/// A newline-based delimiter
pub const RET: u8 = 0x0a;
/// A tab-based delimiter
pub const TAB: u8 = 0x09;

impl Default for StrCtx {
    #[inline]
    fn default() -> Self {
        StrCtx::Delimiter(NULL)
    }
}

impl StrCtx {
    pub fn len(&self) -> usize {
        match self {
            StrCtx::Delimiter(_) | StrCtx::DelimiterUntil(_, _) => 1,
            StrCtx::Length(_) => 0,
        }
    }

    pub fn is_empty(&self) -> bool {
        matches!(self, StrCtx::Length(_))
    }
}

/// Reads `Self` from `This` using the context `Ctx`; must _not_ fail
pub trait FromCtx<Ctx: Copy = (), This: ?Sized = [u8]> {
    fn from_ctx(this: &This, ctx: Ctx) -> Self;
}

/// Tries to read `Self` from `This` using the context `Ctx`
///
/// # Implementing Your Own Reader
/// If you want to implement your own reader for a type `Foo` from some kind of buffer (say
/// `[u8]`), then you need to implement this trait
///
/// ```rust
/// ##[cfg(feature = "std")] {
/// use scroll::{self, ctx, Pread};
/// #[derive(Debug, PartialEq, Eq)]
/// pub struct Foo(u16);
///
/// impl<'a> ctx::TryFromCtx<'a, scroll::Endian> for Foo {
///      type Error = scroll::Error;
///      fn try_from_ctx(this: &'a [u8], le: scroll::Endian) -> Result<(Self, usize), Self::Error> {
///          if this.len() < 2 { return Err((scroll::Error::Custom("whatever".to_string())).into()) }
///          let n = this.pread_with(0, le)?;
///          Ok((Foo(n), 2))
///      }
/// }
///
/// let bytes: [u8; 4] = [0xde, 0xad, 0, 0];
/// let foo = bytes.pread_with::<Foo>(0, scroll::LE).unwrap();
/// assert_eq!(Foo(0xadde), foo);
///
/// let foo2 = bytes.pread_with::<Foo>(0, scroll::BE).unwrap();
/// assert_eq!(Foo(0xdeadu16), foo2);
/// # }
/// ```
///
/// # Advanced: Using Your Own Error in `TryFromCtx`
/// ```rust
///  use scroll::{self, ctx, Pread};
///  use std::error;
///  use std::fmt::{self, Display};
///  // make some kind of normal error which also can transformed from a scroll error
///  #[derive(Debug)]
///  pub struct ExternalError {}
///
///  impl Display for ExternalError {
///      fn fmt(&self, fmt: &mut fmt::Formatter) -> fmt::Result {
///          write!(fmt, "ExternalError")
///      }
///  }
///
///  impl error::Error for ExternalError {
///      fn description(&self) -> &str {
///          "ExternalError"
///      }
///      fn cause(&self) -> Option<&dyn error::Error> { None}
///  }
///
///  impl From<scroll::Error> for ExternalError {
///      fn from(err: scroll::Error) -> Self {
///          match err {
///              _ => ExternalError{},
///          }
///      }
///  }
///  #[derive(Debug, PartialEq, Eq)]
///  pub struct Foo(u16);
///
///  impl<'a> ctx::TryFromCtx<'a, scroll::Endian> for Foo {
///      type Error = ExternalError;
///      fn try_from_ctx(this: &'a [u8], le: scroll::Endian) -> Result<(Self, usize), Self::Error> {
///          if this.len() <= 2 { return Err((ExternalError {}).into()) }
///          let offset = &mut 0;
///          let n = this.gread_with(offset, le)?;
///          Ok((Foo(n), *offset))
///      }
///  }
///
/// let bytes: [u8; 4] = [0xde, 0xad, 0, 0];
/// let foo: Result<Foo, ExternalError> = bytes.pread(0);
/// ```
pub trait TryFromCtx<'a, Ctx: Copy = (), This: ?Sized = [u8]>
where
    Self: 'a + Sized,
{
    type Error;
    fn try_from_ctx(from: &'a This, ctx: Ctx) -> Result<(Self, usize), Self::Error>;
}

/// Writes `Self` into `This` using the context `Ctx`
pub trait IntoCtx<Ctx: Copy = (), This: ?Sized = [u8]>: Sized {
    fn into_ctx(self, _: &mut This, ctx: Ctx);
}

/// Tries to write `Self` into `This` using the context `Ctx`
/// To implement writing into an arbitrary byte buffer, implement `TryIntoCtx`
/// # Example
/// ```rust
/// ##[cfg(feature = "std")] {
/// use scroll::{self, ctx, LE, Endian, Pwrite};
/// #[derive(Debug, PartialEq, Eq)]
/// pub struct Foo(u16);
///
/// // this will use the default `DefaultCtx = scroll::Endian`
/// impl ctx::TryIntoCtx<Endian> for Foo {
///     // you can use your own error here too, but you will then need to specify it in fn generic parameters
///     type Error = scroll::Error;
///     // you can write using your own context type, see `leb128.rs`
///     fn try_into_ctx(self, this: &mut [u8], le: Endian) -> Result<usize, Self::Error> {
///         if this.len() < 2 { return Err((scroll::Error::Custom("whatever".to_string())).into()) }
///         this.pwrite_with(self.0, 0, le)?;
///         Ok(2)
///     }
/// }
/// // now we can write a `Foo` into some buffer (in this case, a byte buffer, because that's what we implemented it for above)
///
/// let mut bytes: [u8; 4] = [0, 0, 0, 0];
/// bytes.pwrite_with(Foo(0x7f), 1, LE).unwrap();
/// # }
/// ```
pub trait TryIntoCtx<Ctx: Copy = (), This: ?Sized = [u8]>: Sized {
    type Error;
    fn try_into_ctx(self, _: &mut This, ctx: Ctx) -> Result<usize, Self::Error>;
}

/// Gets the size of `Self` with a `Ctx`, and in `Self::Units`. Implementors can then call `Gread` related functions
///
/// The rationale behind this trait is to:
///
/// 1. Prevent `gread` from being used, and the offset being modified based on simply the sizeof the value, which can be a misnomer, e.g., for Leb128, etc.
/// 2. Allow a context based size, which is useful for 32/64 bit variants for various containers, etc.
pub trait SizeWith<Ctx = ()> {
    fn size_with(ctx: &Ctx) -> usize;
}

#[rustfmt::skip]
macro_rules! signed_to_unsigned {
    (i8) =>  {u8 };
    (u8) =>  {u8 };
    (i16) => {u16};
    (u16) => {u16};
    (i32) => {u32};
    (u32) => {u32};
    (i64) => {u64};
    (u64) => {u64};
    (i128) => {u128};
    (u128) => {u128};
    (f32) => {u32};
    (f64) => {u64};
}

macro_rules! write_into {
    ($typ:ty, $size:expr, $n:expr, $dst:expr, $endian:expr) => {{
        assert!($dst.len() >= $size);
        let bytes = if $endian.is_little() {
            $n.to_le()
        } else {
            $n.to_be()
        }
        .to_ne_bytes();
        unsafe {
            copy_nonoverlapping((&bytes).as_ptr(), $dst.as_mut_ptr(), $size);
        }
    }};
}

macro_rules! into_ctx_impl {
    ($typ:tt, $size:expr) => {
        impl IntoCtx<Endian> for $typ {
            #[inline]
            fn into_ctx(self, dst: &mut [u8], le: Endian) {
                assert!(dst.len() >= $size);
                write_into!($typ, $size, self, dst, le);
            }
        }
        impl<'a> IntoCtx<Endian> for &'a $typ {
            #[inline]
            fn into_ctx(self, dst: &mut [u8], le: Endian) {
                (*self).into_ctx(dst, le)
            }
        }
        impl TryIntoCtx<Endian> for $typ
        where
            $typ: IntoCtx<Endian>,
        {
            type Error = error::Error;
            #[inline]
            fn try_into_ctx(self, dst: &mut [u8], le: Endian) -> error::Result<usize> {
                if $size > dst.len() {
                    Err(error::Error::TooBig {
                        size: $size,
                        len: dst.len(),
                    })
                } else {
                    <$typ as IntoCtx<Endian>>::into_ctx(self, dst, le);
                    Ok($size)
                }
            }
        }
        impl<'a> TryIntoCtx<Endian> for &'a $typ {
            type Error = error::Error;
            #[inline]
            fn try_into_ctx(self, dst: &mut [u8], le: Endian) -> error::Result<usize> {
                (*self).try_into_ctx(dst, le)
            }
        }
    };
}

macro_rules! from_ctx_impl {
    ($typ:tt, $size:expr) => {
        impl<'a> FromCtx<Endian> for $typ {
            #[inline]
            fn from_ctx(src: &[u8], le: Endian) -> Self {
                assert!(src.len() >= $size);
                let mut data: signed_to_unsigned!($typ) = 0;
                unsafe {
                    copy_nonoverlapping(
                        src.as_ptr(),
                        &mut data as *mut signed_to_unsigned!($typ) as *mut u8,
                        $size,
                    );
                }
                (if le.is_little() {
                    data.to_le()
                } else {
                    data.to_be()
                }) as $typ
            }
        }

        impl<'a> TryFromCtx<'a, Endian> for $typ
        where
            $typ: FromCtx<Endian>,
        {
            type Error = error::Error;
            #[inline]
            fn try_from_ctx(
                src: &'a [u8],
                le: Endian,
            ) -> result::Result<(Self, usize), Self::Error> {
                if $size > src.len() {
                    Err(error::Error::TooBig {
                        size: $size,
                        len: src.len(),
                    })
                } else {
                    Ok((FromCtx::from_ctx(&src, le), $size))
                }
            }
        }
        // as ref
        impl<'a, T> FromCtx<Endian, T> for $typ
        where
            T: AsRef<[u8]>,
        {
            #[inline]
            fn from_ctx(src: &T, le: Endian) -> Self {
                let src = src.as_ref();
                assert!(src.len() >= $size);
                let mut data: signed_to_unsigned!($typ) = 0;
                unsafe {
                    copy_nonoverlapping(
                        src.as_ptr(),
                        &mut data as *mut signed_to_unsigned!($typ) as *mut u8,
                        $size,
                    );
                }
                (if le.is_little() {
                    data.to_le()
                } else {
                    data.to_be()
                }) as $typ
            }
        }

        impl<'a, T> TryFromCtx<'a, Endian, T> for $typ
        where
            $typ: FromCtx<Endian, T>,
            T: AsRef<[u8]>,
        {
            type Error = error::Error;
            #[inline]
            fn try_from_ctx(src: &'a T, le: Endian) -> result::Result<(Self, usize), Self::Error> {
                let src = src.as_ref();
                Self::try_from_ctx(src, le)
            }
        }
    };
}

macro_rules! ctx_impl {
    ($typ:tt, $size:expr) => {
        from_ctx_impl!($typ, $size);
    };
}

ctx_impl!(u8, 1);
ctx_impl!(i8, 1);
ctx_impl!(u16, 2);
ctx_impl!(i16, 2);
ctx_impl!(u32, 4);
ctx_impl!(i32, 4);
ctx_impl!(u64, 8);
ctx_impl!(i64, 8);
ctx_impl!(u128, 16);
ctx_impl!(i128, 16);

macro_rules! from_ctx_float_impl {
    ($typ:tt, $size:expr) => {
        impl<'a> FromCtx<Endian> for $typ {
            #[inline]
            fn from_ctx(src: &[u8], le: Endian) -> Self {
                assert!(src.len() >= ::core::mem::size_of::<Self>());
                let mut data: signed_to_unsigned!($typ) = 0;
                unsafe {
                    copy_nonoverlapping(
                        src.as_ptr(),
                        &mut data as *mut signed_to_unsigned!($typ) as *mut u8,
                        $size,
                    );
                }
                $typ::from_bits(if le.is_little() {
                    data.to_le()
                } else {
                    data.to_be()
                })
            }
        }
        impl<'a> TryFromCtx<'a, Endian> for $typ
        where
            $typ: FromCtx<Endian>,
        {
            type Error = error::Error;
            #[inline]
            fn try_from_ctx(
                src: &'a [u8],
                le: Endian,
            ) -> result::Result<(Self, usize), Self::Error> {
                if $size > src.len() {
                    Err(error::Error::TooBig {
                        size: $size,
                        len: src.len(),
                    })
                } else {
                    Ok((FromCtx::from_ctx(src, le), $size))
                }
            }
        }
    };
}

from_ctx_float_impl!(f32, 4);
from_ctx_float_impl!(f64, 8);

into_ctx_impl!(u8, 1);
into_ctx_impl!(i8, 1);
into_ctx_impl!(u16, 2);
into_ctx_impl!(i16, 2);
into_ctx_impl!(u32, 4);
into_ctx_impl!(i32, 4);
into_ctx_impl!(u64, 8);
into_ctx_impl!(i64, 8);
into_ctx_impl!(u128, 16);
into_ctx_impl!(i128, 16);

macro_rules! into_ctx_float_impl {
    ($typ:tt, $size:expr) => {
        impl IntoCtx<Endian> for $typ {
            #[inline]
            fn into_ctx(self, dst: &mut [u8], le: Endian) {
                assert!(dst.len() >= $size);
                write_into!(signed_to_unsigned!($typ), $size, self.to_bits(), dst, le);
            }
        }
        impl<'a> IntoCtx<Endian> for &'a $typ {
            #[inline]
            fn into_ctx(self, dst: &mut [u8], le: Endian) {
                (*self).into_ctx(dst, le)
            }
        }
        impl TryIntoCtx<Endian> for $typ
        where
            $typ: IntoCtx<Endian>,
        {
            type Error = error::Error;
            #[inline]
            fn try_into_ctx(self, dst: &mut [u8], le: Endian) -> error::Result<usize> {
                if $size > dst.len() {
                    Err(error::Error::TooBig {
                        size: $size,
                        len: dst.len(),
                    })
                } else {
                    <$typ as IntoCtx<Endian>>::into_ctx(self, dst, le);
                    Ok($size)
                }
            }
        }
        impl<'a> TryIntoCtx<Endian> for &'a $typ {
            type Error = error::Error;
            #[inline]
            fn try_into_ctx(self, dst: &mut [u8], le: Endian) -> error::Result<usize> {
                (*self).try_into_ctx(dst, le)
            }
        }
    };
}

into_ctx_float_impl!(f32, 4);
into_ctx_float_impl!(f64, 8);

impl<'a> TryFromCtx<'a, StrCtx> for &'a str {
    type Error = error::Error;
    #[inline]
    /// Read a `&str` from `src` using `delimiter`
    fn try_from_ctx(src: &'a [u8], ctx: StrCtx) -> Result<(Self, usize), Self::Error> {
        let len = match ctx {
            StrCtx::Length(len) => len,
            StrCtx::Delimiter(delimiter) => src.iter().take_while(|c| **c != delimiter).count(),
            StrCtx::DelimiterUntil(delimiter, len) => {
                if len > src.len() {
                    return Err(error::Error::TooBig {
                        size: len,
                        len: src.len(),
                    });
                };
                src.iter()
                    .take_while(|c| **c != delimiter)
                    .take(len)
                    .count()
            }
        };

        if len > src.len() {
            return Err(error::Error::TooBig {
                size: len,
                len: src.len(),
            });
        };

        match str::from_utf8(&src[..len]) {
            Ok(res) => Ok((res, len + ctx.len())),
            Err(_) => Err(error::Error::BadInput {
                size: src.len(),
                msg: "invalid utf8",
            }),
        }
    }
}

impl<'a, T> TryFromCtx<'a, StrCtx, T> for &'a str
where
    T: AsRef<[u8]>,
{
    type Error = error::Error;
    #[inline]
    fn try_from_ctx(src: &'a T, ctx: StrCtx) -> result::Result<(Self, usize), Self::Error> {
        let src = src.as_ref();
        TryFromCtx::try_from_ctx(src, ctx)
    }
}

impl<'a> TryIntoCtx for &'a [u8] {
    type Error = error::Error;
    #[inline]
    fn try_into_ctx(self, dst: &mut [u8], _ctx: ()) -> error::Result<usize> {
        let src_len = self.len() as isize;
        let dst_len = dst.len() as isize;
        // if src_len < 0 || dst_len < 0 || offset < 0 {
        //     return Err(error::Error::BadOffset(format!("requested operation has negative casts: src len: {src_len} dst len: {dst_len} offset: {offset}")).into())
        // }
        if src_len > dst_len {
            Err(error::Error::TooBig {
                size: self.len(),
                len: dst.len(),
            })
        } else {
            unsafe { copy_nonoverlapping(self.as_ptr(), dst.as_mut_ptr(), src_len as usize) };
            Ok(self.len())
        }
    }
}

// TODO: make TryIntoCtx use StrCtx for awesomeness
impl<'a> TryIntoCtx for &'a str {
    type Error = error::Error;
    #[inline]
    fn try_into_ctx(self, dst: &mut [u8], _ctx: ()) -> error::Result<usize> {
        let bytes = self.as_bytes();
        TryIntoCtx::try_into_ctx(bytes, dst, ())
    }
}

// TODO: we can make this compile time without size_of call, but compiler probably does that anyway
macro_rules! sizeof_impl {
    ($ty:ty) => {
        impl SizeWith<Endian> for $ty {
            #[inline]
            fn size_with(_ctx: &Endian) -> usize {
                size_of::<$ty>()
            }
        }
        impl SizeWith for $ty {
            #[inline]
            fn size_with(_ctx: &()) -> usize {
                size_of::<$ty>()
            }
        }
    };
}

sizeof_impl!(u8);
sizeof_impl!(i8);
sizeof_impl!(u16);
sizeof_impl!(i16);
sizeof_impl!(u32);
sizeof_impl!(i32);
sizeof_impl!(u64);
sizeof_impl!(i64);
sizeof_impl!(u128);
sizeof_impl!(i128);
sizeof_impl!(f32);
sizeof_impl!(f64);

impl<'a> TryFromCtx<'a, usize> for &'a [u8] {
    type Error = error::Error;
    #[inline]
    fn try_from_ctx(src: &'a [u8], size: usize) -> result::Result<(Self, usize), Self::Error> {
        if size > src.len() {
            Err(error::Error::TooBig {
                size,
                len: src.len(),
            })
        } else {
            Ok((&src[..size], size))
        }
    }
}

impl<'a, Ctx: Copy, T: TryFromCtx<'a, Ctx, Error = error::Error>, const N: usize>
    TryFromCtx<'a, Ctx> for [T; N]
{
    type Error = error::Error;
    fn try_from_ctx(src: &'a [u8], ctx: Ctx) -> Result<(Self, usize), Self::Error> {
        let mut offset = 0;

        let mut buf: [MaybeUninit<T>; N] = core::array::from_fn(|_| MaybeUninit::uninit());

        let mut error_ctx = None;
        for (idx, element) in buf.iter_mut().enumerate() {
            match src.gread_with::<T>(&mut offset, ctx) {
                Ok(val) => {
                    *element = MaybeUninit::new(val);
                }
                Err(e) => {
                    error_ctx = Some((e, idx));
                    break;
                }
            }
        }
        if let Some((e, idx)) = error_ctx {
            for element in &mut buf[0..idx].iter_mut() {
                // SAFETY: Any element upto idx must have already been initialized, since
                // we iterate until we encounter an error.
                unsafe {
                    element.assume_init_drop();
                }
            }
            Err(e)
        } else {
            // SAFETY: we initialized each element above by preading them out, correctness
            // of the initialized element is guaranted by pread itself
            Ok((buf.map(|element| unsafe { element.assume_init() }), offset))
        }
    }
}
impl<Ctx: Copy, T: TryIntoCtx<Ctx, Error = error::Error>, const N: usize> TryIntoCtx<Ctx>
    for [T; N]
{
    type Error = error::Error;
    fn try_into_ctx(self, buf: &mut [u8], ctx: Ctx) -> Result<usize, Self::Error> {
        let mut offset = 0;
        for element in self {
            buf.gwrite_with(element, &mut offset, ctx)?;
        }
        Ok(offset)
    }
}
impl<Ctx, T: SizeWith<Ctx>, const N: usize> SizeWith<Ctx> for [T; N] {
    fn size_with(ctx: &Ctx) -> usize {
        T::size_with(ctx) * N
    }
}

#[cfg(feature = "std")]
impl<'a> TryFromCtx<'a> for &'a CStr {
    type Error = error::Error;
    #[inline]
    fn try_from_ctx(src: &'a [u8], _ctx: ()) -> result::Result<(Self, usize), Self::Error> {
<<<<<<< HEAD
        let cstr = CStr::from_bytes_until_nul(src).map_err(|_| error::Error::BadInput {
            size: 0,
            msg: "The input doesn't contain a null byte",
        })?;
        Ok((cstr, cstr.to_bytes_with_nul().len()))
=======
        let null_byte = match src.iter().position(|b| *b == 0) {
            Some(ix) => ix,
            None => {
                return Err(error::Error::BadInput {
                    size: 0,
                    msg: "The input doesn't contain a null byte",
                });
            }
        };

        let cstr = unsafe { CStr::from_bytes_with_nul_unchecked(&src[..=null_byte]) };
        Ok((cstr, null_byte + 1))
>>>>>>> 30b645c7
    }
}

#[cfg(feature = "std")]
impl<'a> TryFromCtx<'a> for CString {
    type Error = error::Error;
    #[inline]
    fn try_from_ctx(src: &'a [u8], _ctx: ()) -> result::Result<(Self, usize), Self::Error> {
        let (raw, bytes_read) = <&CStr as TryFromCtx>::try_from_ctx(src, _ctx)?;
        Ok((raw.to_owned(), bytes_read))
    }
}

#[cfg(feature = "std")]
impl<'a> TryIntoCtx for &'a CStr {
    type Error = error::Error;
    #[inline]
    fn try_into_ctx(self, dst: &mut [u8], _ctx: ()) -> error::Result<usize> {
        dst.pwrite(self.to_bytes_with_nul(), 0)
    }
}

#[cfg(feature = "std")]
impl TryIntoCtx for CString {
    type Error = error::Error;
    #[inline]
    fn try_into_ctx(self, dst: &mut [u8], _ctx: ()) -> error::Result<usize> {
        self.as_c_str().try_into_ctx(dst, ())
    }
}

// example of marshalling to bytes, let's wait until const is an option
// impl FromCtx for [u8; 10] {
//     fn from_ctx(bytes: &[u8], _ctx: Endian) -> Self {
//         let mut dst: Self = [0; 10];
//         assert!(bytes.len() >= dst.len());
//         unsafe {
//             copy_nonoverlapping(bytes.as_ptr(), dst.as_mut_ptr(), dst.len());
//         }
//         dst
//     }
// }

#[cfg(test)]
#[cfg(feature = "std")]
mod tests {
    use super::*;

    #[test]
    fn parse_a_cstr() {
        let src = CString::new("Hello World").unwrap();
        let as_bytes = src.as_bytes_with_nul();

        let (got, bytes_read) = <&CStr as TryFromCtx>::try_from_ctx(as_bytes, ()).unwrap();

        assert_eq!(bytes_read, as_bytes.len());
        assert_eq!(got, src.as_c_str());
    }

    #[test]
    fn round_trip_a_c_str() {
        let src = CString::new("Hello World").unwrap();
        let src = src.as_c_str();
        let as_bytes = src.to_bytes_with_nul();

        let mut buffer = vec![0; as_bytes.len()];
        let bytes_written = src.try_into_ctx(&mut buffer, ()).unwrap();
        assert_eq!(bytes_written, as_bytes.len());

        let (got, bytes_read) = <&CStr as TryFromCtx>::try_from_ctx(&buffer, ()).unwrap();

        assert_eq!(bytes_read, as_bytes.len());
        assert_eq!(got, src);
    }
}<|MERGE_RESOLUTION|>--- conflicted
+++ resolved
@@ -847,26 +847,11 @@
     type Error = error::Error;
     #[inline]
     fn try_from_ctx(src: &'a [u8], _ctx: ()) -> result::Result<(Self, usize), Self::Error> {
-<<<<<<< HEAD
         let cstr = CStr::from_bytes_until_nul(src).map_err(|_| error::Error::BadInput {
             size: 0,
             msg: "The input doesn't contain a null byte",
         })?;
         Ok((cstr, cstr.to_bytes_with_nul().len()))
-=======
-        let null_byte = match src.iter().position(|b| *b == 0) {
-            Some(ix) => ix,
-            None => {
-                return Err(error::Error::BadInput {
-                    size: 0,
-                    msg: "The input doesn't contain a null byte",
-                });
-            }
-        };
-
-        let cstr = unsafe { CStr::from_bytes_with_nul_unchecked(&src[..=null_byte]) };
-        Ok((cstr, null_byte + 1))
->>>>>>> 30b645c7
     }
 }
 
