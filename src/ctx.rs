//! Generic context-aware conversion traits, for automatic _downstream_ extension of `Pread`, et. al
//!
//! The context traits are arguably the center piece of the scroll crate. In simple terms they
//! define how to actually read and write, respectively, a data type from a container, being able to
//! take context into account.
//!
//! ### Reading
//!
//! Types implementing [TryFromCtx](trait.TryFromCtx.html) and it's infallible cousin [FromCtx](trait.FromCtx.html)
//! allow a user of [Pread::pread](../trait.Pread.html#method.pread) or respectively
//! [Cread::cread](../trait.Cread.html#method.cread) and
//! [IOread::ioread](../trait.IOread.html#method.ioread) to read that data type from a data source one
//! of the `*read` traits has been implemented for.
//!
//! Implementations of `TryFromCtx` specify a source (called `This`) and an `Error` type for failed
//! reads. The source defines the kind of container the type can be read from, and defaults to
//! `[u8]` for any type that implements `AsRef<[u8]>`.
//!
//! `FromCtx` is slightly more restricted; it requires the implementer to use `[u8]` as source and
//! never fail, and thus does not have an `Error` type.
//!
//! Types chosen here are of relevance to `Pread` implementations; of course only a container which
//! can produce a source of the type `This` can be used to read a `TryFromCtx` requiring it and the
//! `Error` type returned in `Err` of `Pread::pread`'s Result.
//!
//! ### Writing
//!
//! [TryIntoCtx](trait.TryIntoCtx.html) and the infallible [IntoCtx](trait.IntoCtx.html) work
//! similarly to the above traits, allowing [Pwrite::pwrite](../trait.Pwrite.html#method.pwrite) or
//! respectively [Cwrite::cwrite](../trait.Cwrite.html#method.cwrite) and
//! [IOwrite::iowrite](../trait.IOwrite.html#method.iowrite) to write data into a byte sink for
//! which one of the `*write` traits has been implemented for.
//!
//! `IntoCtx` is similarly restricted as `FromCtx` is to `TryFromCtx`. And equally the types chosen
//! affect usable `Pwrite` implementation.
//!
//! ### Context
//!
//! Each of the traits passes along a `Ctx` to the marshalling logic. This context type contains
//! any additional information that may be required to successfully parse or write the data:
//! Examples would be endianness to use, field lengths of a serialized struct, or delimiters to use
//! when reading/writing `&str`. The context type can be any type but must derive
//! [Copy](https://doc.rust-lang.org/std/marker/trait.Copy.html). In addition if you want to use
//! the `*read`-methods instead of the `*read_with` ones you must also implement
//! [default::Default](https://doc.rust-lang.org/std/default/trait.Default.html).
//!
//! # Example
//!
//! Let's expand on the [previous example](../index.html#complex-use-cases).
//!
//! ```rust
//! use scroll::{self, ctx, Pread, Endian};
//! use scroll::ctx::StrCtx;
//!
//! #[derive(Copy, Clone, PartialEq, Eq)]
//! enum FieldSize {
//!     U32,
//!     U64
//! }
//!
//! // Our custom context type. As said above it has to derive Copy.
//! #[derive(Copy, Clone)]
//! struct Context {
//!     fieldsize: FieldSize,
//!     endianess: Endian,
//! }
//!
//! // Our custom data type
//! struct Data<'b> {
//!   // These u64 are encoded either as 32-bit or 64-bit wide ints. Which one it is is defined in
//!   // the Context.
//!   // Also, let's imagine they have a strict relationship: A < B < C otherwise the struct is
//!   // invalid.
//!   field_a: u64,
//!   field_b: u64,
//!   field_c: u64,
//!
//!   // Both of these are marshalled with a prefixed length.
//!   name: &'b str,
//!   value: &'b [u8],
//! }
//!
//! #[derive(Debug)]
//! enum Error {
//!     // We'll return this custom error if the field* relationship doesn't hold
//!     BadFieldMatchup,
//!     Scroll(scroll::Error),
//! }
//!
//! impl<'a> ctx::TryFromCtx<'a, Context> for Data<'a> {
//!   type Error = Error;
//!
//!   // Using the explicit lifetime specification again you ensure that read data doesn't outlife
//!   // its source buffer without having to resort to copying.
//!   fn try_from_ctx (src: &'a [u8], ctx: Context)
//!     // the `usize` returned here is the amount of bytes read.
//!     -> Result<(Self, usize), Self::Error>
//!   {
//!     // The offset counter; gread and gread_with increment a given counter automatically so we
//!     // don't have to manually care.
//!     let offset = &mut 0;
//!
//!     let field_a;
//!     let field_b;
//!     let field_c;
//!
//!     // Switch the amount of bytes read depending on the parsing context
//!     if ctx.fieldsize == FieldSize::U32 {
//!       field_a = src.gread_with::<u32>(offset, ctx.endianess)? as u64;
//!       field_b = src.gread_with::<u32>(offset, ctx.endianess)? as u64;
//!       field_c = src.gread_with::<u32>(offset, ctx.endianess)? as u64;
//!     } else {
//!       field_a = src.gread_with::<u64>(offset, ctx.endianess)?;
//!       field_b = src.gread_with::<u64>(offset, ctx.endianess)?;
//!       field_c = src.gread_with::<u64>(offset, ctx.endianess)?;
//!     }
//!
//!     // You can use type ascribition or turbofish operators, whichever you prefer.
//!     let namelen = src.gread_with::<u16>(offset, ctx.endianess)? as usize;
//!     let name: &str = src.gread_with(offset, scroll::ctx::StrCtx::Length(namelen))?;
//!
//!     let vallen = src.gread_with::<u16>(offset, ctx.endianess)? as usize;
//!     let value = &src[*offset..(*offset+vallen)];
//!
//!     // Let's sanity check those fields, shall we?
//!     if ! (field_a < field_b && field_b < field_c) {
//!       return Err(Error::BadFieldMatchup);
//!     }
//!
//!     Ok((Data { field_a, field_b, field_c, name, value }, *offset))
//!   }
//! }
//!
//! // In lieu of a complex byte buffer we hearken back to the venerable &[u8]; do note however
//! // that the implementation of TryFromCtx did not specify such. In fact any type that implements
//! // Pread can now read `Data` as it implements TryFromCtx.
//! let bytes = b"\x00\x02\x03\x04\x01\x02\x03\x04\xde\xad\xbe\xef\x00\x08UserName\x00\x02\xCA\xFE";
//!
//! // We define an appropiate context, and get going
//! let contextA = Context {
//!     fieldsize: FieldSize::U32,
//!     endianess: Endian::Big,
//! };
//! let data: Data = bytes.pread_with(0, contextA).unwrap();
//!
//! assert_eq!(data.field_a, 0x00020304);
//! assert_eq!(data.field_b, 0x01020304);
//! assert_eq!(data.field_c, 0xdeadbeef);
//! assert_eq!(data.name, "UserName");
//! assert_eq!(data.value, [0xCA, 0xFE]);
//!
//! // Here we have a context with a different FieldSize, changing parsing information at runtime.
//! let contextB = Context {
//!     fieldsize: FieldSize::U64,
//!     endianess: Endian::Big,
//! };
//!
//! // Which will of course error with a malformed input for the context
//! let err: Result<Data, Error> = bytes.pread_with(0, contextB);
//! assert!(err.is_err());
//!
//! let bytes_long = [0x00,0x00,0x00,0x00,0x00,0x02,0x03,0x04,0x00,0x00,0x00,0x00,0x01,0x02,0x03,
//!                   0x04,0x00,0x00,0x00,0x00,0xde,0xad,0xbe,0xef,0x00,0x08,0x55,0x73,0x65,0x72,
//!                   0x4e,0x61,0x6d,0x65,0x00,0x02,0xCA,0xFE];
//!
//! let data: Data = bytes_long.pread_with(0, contextB).unwrap();
//!
//! assert_eq!(data.field_a, 0x00020304);
//! assert_eq!(data.field_b, 0x01020304);
//! assert_eq!(data.field_c, 0xdeadbeef);
//! assert_eq!(data.name, "UserName");
//! assert_eq!(data.value, [0xCA, 0xFE]);
//!
//! // Ergonomic conversion, not relevant really.
//! use std::convert::From;
//! impl From<scroll::Error> for Error {
//!   fn from(error: scroll::Error) -> Error {
//!     Error::Scroll(error)
//!   }
//! }
//! ```

use core::mem::size_of;
use core::ptr::copy_nonoverlapping;
use core::{result, str};
#[cfg(feature = "std")]
use std::ffi::{CStr, CString};

use crate::endian::Endian;
use crate::error;
use crate::Pread;

/// A trait for measuring how large something is; for a byte sequence, it will be its length.
pub trait MeasureWith<Ctx> {
    /// How large is `Self`, given the `ctx`?
    fn measure_with(&self, ctx: &Ctx) -> usize;
}

impl<Ctx> MeasureWith<Ctx> for [u8] {
    #[inline]
    fn measure_with(&self, _ctx: &Ctx) -> usize {
        self.len()
    }
}

impl<Ctx, T: AsRef<[u8]>> MeasureWith<Ctx> for T {
    #[inline]
    fn measure_with(&self, _ctx: &Ctx) -> usize {
        self.as_ref().len()
    }
}

/// The parsing context for converting a byte sequence to a `&str`
///
/// `StrCtx` specifies what byte delimiter to use, and defaults to C-style null terminators. Be careful.
#[derive(Debug, Copy, Clone)]
pub enum StrCtx {
    Delimiter(u8),
    DelimiterUntil(u8, usize),
    Length(usize),
}

/// A C-style, null terminator based delimiter
pub const NULL: u8 = 0;
/// A space-based delimiter
pub const SPACE: u8 = 0x20;
/// A newline-based delimiter
pub const RET: u8 = 0x0a;
/// A tab-based delimiter
pub const TAB: u8 = 0x09;

impl Default for StrCtx {
    #[inline]
    fn default() -> Self {
        StrCtx::Delimiter(NULL)
    }
}

impl StrCtx {
    pub fn len(&self) -> usize {
        match self {
            StrCtx::Delimiter(_) | StrCtx::DelimiterUntil(_, _) => 1,
            StrCtx::Length(_) => 0,
        }
    }

    pub fn is_empty(&self) -> bool {
<<<<<<< HEAD
        matches!(*self, StrCtx::Length(_))
=======
        matches!(self, StrCtx::Length(_))
>>>>>>> f5beda1c
    }
}

/// Reads `Self` from `This` using the context `Ctx`; must _not_ fail
pub trait FromCtx<Ctx: Copy = (), This: ?Sized = [u8]> {
    fn from_ctx(this: &This, ctx: Ctx) -> Self;
}

/// Tries to read `Self` from `This` using the context `Ctx`
///
/// # Implementing Your Own Reader
/// If you want to implement your own reader for a type `Foo` from some kind of buffer (say
/// `[u8]`), then you need to implement this trait
///
/// ```rust
/// ##[cfg(feature = "std")] {
/// use scroll::{self, ctx, Pread};
/// #[derive(Debug, PartialEq, Eq)]
/// pub struct Foo(u16);
///
/// impl<'a> ctx::TryFromCtx<'a, scroll::Endian> for Foo {
///      type Error = scroll::Error;
///      fn try_from_ctx(this: &'a [u8], le: scroll::Endian) -> Result<(Self, usize), Self::Error> {
///          if this.len() < 2 { return Err((scroll::Error::Custom("whatever".to_string())).into()) }
///          let n = this.pread_with(0, le)?;
///          Ok((Foo(n), 2))
///      }
/// }
///
/// let bytes: [u8; 4] = [0xde, 0xad, 0, 0];
/// let foo = bytes.pread_with::<Foo>(0, scroll::LE).unwrap();
/// assert_eq!(Foo(0xadde), foo);
///
/// let foo2 = bytes.pread_with::<Foo>(0, scroll::BE).unwrap();
/// assert_eq!(Foo(0xdeadu16), foo2);
/// # }
/// ```
///
/// # Advanced: Using Your Own Error in `TryFromCtx`
/// ```rust
///  use scroll::{self, ctx, Pread};
///  use std::error;
///  use std::fmt::{self, Display};
///  // make some kind of normal error which also can transformed from a scroll error
///  #[derive(Debug)]
///  pub struct ExternalError {}
///
///  impl Display for ExternalError {
///      fn fmt(&self, fmt: &mut fmt::Formatter) -> fmt::Result {
///          write!(fmt, "ExternalError")
///      }
///  }
///
///  impl error::Error for ExternalError {
///      fn description(&self) -> &str {
///          "ExternalError"
///      }
///      fn cause(&self) -> Option<&dyn error::Error> { None}
///  }
///
///  impl From<scroll::Error> for ExternalError {
///      fn from(err: scroll::Error) -> Self {
///          match err {
///              _ => ExternalError{},
///          }
///      }
///  }
///  #[derive(Debug, PartialEq, Eq)]
///  pub struct Foo(u16);
///
///  impl<'a> ctx::TryFromCtx<'a, scroll::Endian> for Foo {
///      type Error = ExternalError;
///      fn try_from_ctx(this: &'a [u8], le: scroll::Endian) -> Result<(Self, usize), Self::Error> {
///          if this.len() <= 2 { return Err((ExternalError {}).into()) }
///          let offset = &mut 0;
///          let n = this.gread_with(offset, le)?;
///          Ok((Foo(n), *offset))
///      }
///  }
///
/// let bytes: [u8; 4] = [0xde, 0xad, 0, 0];
/// let foo: Result<Foo, ExternalError> = bytes.pread(0);
/// ```
pub trait TryFromCtx<'a, Ctx: Copy = (), This: ?Sized = [u8]>
where
    Self: 'a + Sized,
{
    type Error;
    fn try_from_ctx(from: &'a This, ctx: Ctx) -> Result<(Self, usize), Self::Error>;
}

/// Writes `Self` into `This` using the context `Ctx`
pub trait IntoCtx<Ctx: Copy = (), This: ?Sized = [u8]>: Sized {
    fn into_ctx(self, _: &mut This, ctx: Ctx);
}

/// Tries to write `Self` into `This` using the context `Ctx`
/// To implement writing into an arbitrary byte buffer, implement `TryIntoCtx`
/// # Example
/// ```rust
/// ##[cfg(feature = "std")] {
/// use scroll::{self, ctx, LE, Endian, Pwrite};
/// #[derive(Debug, PartialEq, Eq)]
/// pub struct Foo(u16);
///
/// // this will use the default `DefaultCtx = scroll::Endian`
/// impl ctx::TryIntoCtx<Endian> for Foo {
///     // you can use your own error here too, but you will then need to specify it in fn generic parameters
///     type Error = scroll::Error;
///     // you can write using your own context type, see `leb128.rs`
///     fn try_into_ctx(self, this: &mut [u8], le: Endian) -> Result<usize, Self::Error> {
///         if this.len() < 2 { return Err((scroll::Error::Custom("whatever".to_string())).into()) }
///         this.pwrite_with(self.0, 0, le)?;
///         Ok(2)
///     }
/// }
/// // now we can write a `Foo` into some buffer (in this case, a byte buffer, because that's what we implemented it for above)
///
/// let mut bytes: [u8; 4] = [0, 0, 0, 0];
/// bytes.pwrite_with(Foo(0x7f), 1, LE).unwrap();
/// # }
/// ```
pub trait TryIntoCtx<Ctx: Copy = (), This: ?Sized = [u8]>: Sized {
    type Error;
    fn try_into_ctx(self, _: &mut This, ctx: Ctx) -> Result<usize, Self::Error>;
}

/// Gets the size of `Self` with a `Ctx`, and in `Self::Units`. Implementors can then call `Gread` related functions
///
/// The rationale behind this trait is to:
///
/// 1. Prevent `gread` from being used, and the offset being modified based on simply the sizeof the value, which can be a misnomer, e.g., for Leb128, etc.
/// 2. Allow a context based size, which is useful for 32/64 bit variants for various containers, etc.
pub trait SizeWith<Ctx = ()> {
    fn size_with(ctx: &Ctx) -> usize;
}

#[rustfmt::skip]
macro_rules! signed_to_unsigned {
    (i8) =>  {u8 };
    (u8) =>  {u8 };
    (i16) => {u16};
    (u16) => {u16};
    (i32) => {u32};
    (u32) => {u32};
    (i64) => {u64};
    (u64) => {u64};
    (i128) => {u128};
    (u128) => {u128};
    (f32) => {u32};
    (f64) => {u64};
}

macro_rules! write_into {
    ($typ:ty, $size:expr, $n:expr, $dst:expr, $endian:expr) => {{
        assert!($dst.len() >= $size);
        let bytes = if $endian.is_little() {
            $n.to_le()
        } else {
            $n.to_be()
        }
        .to_ne_bytes();
        unsafe {
<<<<<<< HEAD
            assert!($dst.len() >= $size);
            let bytes = if $endian.is_little() {
                $n.to_le()
            } else {
                $n.to_be()
            }
            .to_ne_bytes();
=======
>>>>>>> f5beda1c
            copy_nonoverlapping((&bytes).as_ptr(), $dst.as_mut_ptr(), $size);
        }
    }};
}

macro_rules! into_ctx_impl {
    ($typ:tt, $size:expr) => {
        impl IntoCtx<Endian> for $typ {
            #[inline]
            fn into_ctx(self, dst: &mut [u8], le: Endian) {
                assert!(dst.len() >= $size);
                write_into!($typ, $size, self, dst, le);
            }
        }
        impl<'a> IntoCtx<Endian> for &'a $typ {
            #[inline]
            fn into_ctx(self, dst: &mut [u8], le: Endian) {
                (*self).into_ctx(dst, le)
            }
        }
        impl TryIntoCtx<Endian> for $typ
        where
            $typ: IntoCtx<Endian>,
        {
            type Error = error::Error;
            #[inline]
            fn try_into_ctx(self, dst: &mut [u8], le: Endian) -> error::Result<usize> {
                if $size > dst.len() {
                    Err(error::Error::TooBig {
                        size: $size,
                        len: dst.len(),
                    })
                } else {
                    <$typ as IntoCtx<Endian>>::into_ctx(self, dst, le);
                    Ok($size)
                }
            }
        }
        impl<'a> TryIntoCtx<Endian> for &'a $typ {
            type Error = error::Error;
            #[inline]
            fn try_into_ctx(self, dst: &mut [u8], le: Endian) -> error::Result<usize> {
                (*self).try_into_ctx(dst, le)
            }
        }
    };
}

macro_rules! from_ctx_impl {
    ($typ:tt, $size:expr) => {
        impl<'a> FromCtx<Endian> for $typ {
            #[inline]
            fn from_ctx(src: &[u8], le: Endian) -> Self {
                assert!(src.len() >= $size);
                let mut data: signed_to_unsigned!($typ) = 0;
                unsafe {
                    copy_nonoverlapping(
                        src.as_ptr(),
                        &mut data as *mut signed_to_unsigned!($typ) as *mut u8,
                        $size,
                    );
                }
                (if le.is_little() {
                    data.to_le()
                } else {
                    data.to_be()
                }) as $typ
            }
        }

        impl<'a> TryFromCtx<'a, Endian> for $typ
        where
            $typ: FromCtx<Endian>,
        {
            type Error = error::Error;
            #[inline]
            fn try_from_ctx(
                src: &'a [u8],
                le: Endian,
            ) -> result::Result<(Self, usize), Self::Error> {
                if $size > src.len() {
                    Err(error::Error::TooBig {
                        size: $size,
                        len: src.len(),
                    })
                } else {
                    Ok((FromCtx::from_ctx(&src, le), $size))
                }
            }
        }
        // as ref
        impl<'a, T> FromCtx<Endian, T> for $typ
        where
            T: AsRef<[u8]>,
        {
            #[inline]
            fn from_ctx(src: &T, le: Endian) -> Self {
                let src = src.as_ref();
                assert!(src.len() >= $size);
                let mut data: signed_to_unsigned!($typ) = 0;
                unsafe {
                    copy_nonoverlapping(
                        src.as_ptr(),
                        &mut data as *mut signed_to_unsigned!($typ) as *mut u8,
                        $size,
                    );
                }
                (if le.is_little() {
                    data.to_le()
                } else {
                    data.to_be()
                }) as $typ
            }
        }

        impl<'a, T> TryFromCtx<'a, Endian, T> for $typ
        where
            $typ: FromCtx<Endian, T>,
            T: AsRef<[u8]>,
        {
            type Error = error::Error;
            #[inline]
            fn try_from_ctx(src: &'a T, le: Endian) -> result::Result<(Self, usize), Self::Error> {
                let src = src.as_ref();
                Self::try_from_ctx(src, le)
            }
        }
    };
}

macro_rules! ctx_impl {
    ($typ:tt, $size:expr) => {
        from_ctx_impl!($typ, $size);
    };
}

ctx_impl!(u8, 1);
ctx_impl!(i8, 1);
ctx_impl!(u16, 2);
ctx_impl!(i16, 2);
ctx_impl!(u32, 4);
ctx_impl!(i32, 4);
ctx_impl!(u64, 8);
ctx_impl!(i64, 8);
ctx_impl!(u128, 16);
ctx_impl!(i128, 16);

macro_rules! from_ctx_float_impl {
    ($typ:tt, $size:expr) => {
        impl<'a> FromCtx<Endian> for $typ {
            #[inline]
            fn from_ctx(src: &[u8], le: Endian) -> Self {
                assert!(src.len() >= ::core::mem::size_of::<Self>());
                let mut data: signed_to_unsigned!($typ) = 0;
                unsafe {
                    copy_nonoverlapping(
                        src.as_ptr(),
                        &mut data as *mut signed_to_unsigned!($typ) as *mut u8,
                        $size,
                    );
<<<<<<< HEAD
                    $typ::from_bits(if le.is_little() {
                        data.to_le()
                    } else {
                        data.to_be()
                    })
=======
>>>>>>> f5beda1c
                }
                $typ::from_bits(if le.is_little() {
                    data.to_le()
                } else {
                    data.to_be()
                })
            }
        }
        impl<'a> TryFromCtx<'a, Endian> for $typ
        where
            $typ: FromCtx<Endian>,
        {
            type Error = error::Error;
            #[inline]
            fn try_from_ctx(
                src: &'a [u8],
                le: Endian,
            ) -> result::Result<(Self, usize), Self::Error> {
                if $size > src.len() {
                    Err(error::Error::TooBig {
                        size: $size,
                        len: src.len(),
                    })
                } else {
                    Ok((FromCtx::from_ctx(src, le), $size))
                }
            }
        }
    };
}

from_ctx_float_impl!(f32, 4);
from_ctx_float_impl!(f64, 8);

into_ctx_impl!(u8, 1);
into_ctx_impl!(i8, 1);
into_ctx_impl!(u16, 2);
into_ctx_impl!(i16, 2);
into_ctx_impl!(u32, 4);
into_ctx_impl!(i32, 4);
into_ctx_impl!(u64, 8);
into_ctx_impl!(i64, 8);
into_ctx_impl!(u128, 16);
into_ctx_impl!(i128, 16);

macro_rules! into_ctx_float_impl {
    ($typ:tt, $size:expr) => {
        impl IntoCtx<Endian> for $typ {
            #[inline]
            fn into_ctx(self, dst: &mut [u8], le: Endian) {
                assert!(dst.len() >= $size);
                write_into!(signed_to_unsigned!($typ), $size, self.to_bits(), dst, le);
            }
        }
        impl<'a> IntoCtx<Endian> for &'a $typ {
            #[inline]
            fn into_ctx(self, dst: &mut [u8], le: Endian) {
                (*self).into_ctx(dst, le)
            }
        }
        impl TryIntoCtx<Endian> for $typ
        where
            $typ: IntoCtx<Endian>,
        {
            type Error = error::Error;
            #[inline]
            fn try_into_ctx(self, dst: &mut [u8], le: Endian) -> error::Result<usize> {
                if $size > dst.len() {
                    Err(error::Error::TooBig {
                        size: $size,
                        len: dst.len(),
                    })
                } else {
                    <$typ as IntoCtx<Endian>>::into_ctx(self, dst, le);
                    Ok($size)
                }
            }
        }
        impl<'a> TryIntoCtx<Endian> for &'a $typ {
            type Error = error::Error;
            #[inline]
            fn try_into_ctx(self, dst: &mut [u8], le: Endian) -> error::Result<usize> {
                (*self).try_into_ctx(dst, le)
            }
        }
    };
}

into_ctx_float_impl!(f32, 4);
into_ctx_float_impl!(f64, 8);

impl<'a> TryFromCtx<'a, StrCtx> for &'a str {
    type Error = error::Error;
    #[inline]
    /// Read a `&str` from `src` using `delimiter`
    fn try_from_ctx(src: &'a [u8], ctx: StrCtx) -> Result<(Self, usize), Self::Error> {
        let len = match ctx {
            StrCtx::Length(len) => len,
            StrCtx::Delimiter(delimiter) => src.iter().take_while(|c| **c != delimiter).count(),
            StrCtx::DelimiterUntil(delimiter, len) => {
                if len > src.len() {
                    return Err(error::Error::TooBig {
                        size: len,
                        len: src.len(),
                    });
                };
                src.iter()
                    .take_while(|c| **c != delimiter)
                    .take(len)
                    .count()
            }
        };

        if len > src.len() {
            return Err(error::Error::TooBig {
                size: len,
                len: src.len(),
            });
        };

        match str::from_utf8(&src[..len]) {
            Ok(res) => Ok((res, len + ctx.len())),
            Err(_) => Err(error::Error::BadInput {
                size: src.len(),
                msg: "invalid utf8",
            }),
        }
    }
}

impl<'a, T> TryFromCtx<'a, StrCtx, T> for &'a str
where
    T: AsRef<[u8]>,
{
    type Error = error::Error;
    #[inline]
    fn try_from_ctx(src: &'a T, ctx: StrCtx) -> result::Result<(Self, usize), Self::Error> {
        let src = src.as_ref();
        TryFromCtx::try_from_ctx(src, ctx)
    }
}

impl<'a> TryIntoCtx for &'a [u8] {
    type Error = error::Error;
    #[inline]
    fn try_into_ctx(self, dst: &mut [u8], _ctx: ()) -> error::Result<usize> {
        let src_len = self.len() as isize;
        let dst_len = dst.len() as isize;
        // if src_len < 0 || dst_len < 0 || offset < 0 {
        //     return Err(error::Error::BadOffset(format!("requested operation has negative casts: src len: {} dst len: {} offset: {}", src_len, dst_len, offset)).into())
        // }
        if src_len > dst_len {
            Err(error::Error::TooBig {
                size: self.len(),
                len: dst.len(),
            })
        } else {
            unsafe { copy_nonoverlapping(self.as_ptr(), dst.as_mut_ptr(), src_len as usize) };
            Ok(self.len())
        }
    }
}

// TODO: make TryIntoCtx use StrCtx for awesomeness
impl<'a> TryIntoCtx for &'a str {
    type Error = error::Error;
    #[inline]
    fn try_into_ctx(self, dst: &mut [u8], _ctx: ()) -> error::Result<usize> {
        let bytes = self.as_bytes();
        TryIntoCtx::try_into_ctx(bytes, dst, ())
    }
}

// TODO: we can make this compile time without size_of call, but compiler probably does that anyway
macro_rules! sizeof_impl {
    ($ty:ty) => {
        impl SizeWith<Endian> for $ty {
            #[inline]
            fn size_with(_ctx: &Endian) -> usize {
                size_of::<$ty>()
            }
        }
    };
}

sizeof_impl!(u8);
sizeof_impl!(i8);
sizeof_impl!(u16);
sizeof_impl!(i16);
sizeof_impl!(u32);
sizeof_impl!(i32);
sizeof_impl!(u64);
sizeof_impl!(i64);
sizeof_impl!(u128);
sizeof_impl!(i128);
sizeof_impl!(f32);
sizeof_impl!(f64);

impl<'a> TryFromCtx<'a, usize> for &'a [u8] {
    type Error = error::Error;
    #[inline]
    fn try_from_ctx(src: &'a [u8], size: usize) -> result::Result<(Self, usize), Self::Error> {
        if size > src.len() {
            Err(error::Error::TooBig {
                size,
                len: src.len(),
            })
        } else {
            Ok((&src[..size], size))
        }
    }
}

#[cfg(feature = "std")]
impl<'a> TryFromCtx<'a> for &'a CStr {
    type Error = error::Error;
    #[inline]
    fn try_from_ctx(src: &'a [u8], _ctx: ()) -> result::Result<(Self, usize), Self::Error> {
        let null_byte = match src.iter().position(|b| *b == 0) {
            Some(ix) => ix,
            None => {
                return Err(error::Error::BadInput {
                    size: 0,
                    msg: "The input doesn't contain a null byte",
                })
            }
        };

        let cstr = unsafe { CStr::from_bytes_with_nul_unchecked(&src[..=null_byte]) };
        Ok((cstr, null_byte + 1))
    }
}

#[cfg(feature = "std")]
impl<'a> TryFromCtx<'a> for CString {
    type Error = error::Error;
    #[inline]
    fn try_from_ctx(src: &'a [u8], _ctx: ()) -> result::Result<(Self, usize), Self::Error> {
        let (raw, bytes_read) = <&CStr as TryFromCtx>::try_from_ctx(src, _ctx)?;
        Ok((raw.to_owned(), bytes_read))
    }
}

#[cfg(feature = "std")]
impl<'a> TryIntoCtx for &'a CStr {
    type Error = error::Error;
    #[inline]
    fn try_into_ctx(self, dst: &mut [u8], _ctx: ()) -> error::Result<usize> {
        let data = self.to_bytes_with_nul();

        if dst.len() < data.len() {
            Err(error::Error::TooBig {
                size: dst.len(),
                len: data.len(),
            })
        } else {
            unsafe {
                copy_nonoverlapping(data.as_ptr(), dst.as_mut_ptr(), data.len());
            }

            Ok(data.len())
        }
    }
}

#[cfg(feature = "std")]
impl TryIntoCtx for CString {
    type Error = error::Error;
    #[inline]
    fn try_into_ctx(self, dst: &mut [u8], _ctx: ()) -> error::Result<usize> {
        self.as_c_str().try_into_ctx(dst, ())
    }
}
impl<'a, const N: usize> TryFromCtx<'a> for [u8; N] {
    type Error = error::Error;
    #[inline]
    fn try_from_ctx(from: &'a [u8], _ctx: ()) -> Result<(Self, usize), Self::Error> {
        // Unwrap is OK, since pread_with already asserts the length.
        Ok((from.pread_with::<&'a [u8]>(0, N)?.try_into().unwrap(), N))
    }
}

// example of marshalling to bytes, let's wait until const is an option
// impl FromCtx for [u8; 10] {
//     fn from_ctx(bytes: &[u8], _ctx: Endian) -> Self {
//         let mut dst: Self = [0; 10];
//         assert!(bytes.len() >= dst.len());
//         unsafe {
//             copy_nonoverlapping(bytes.as_ptr(), dst.as_mut_ptr(), dst.len());
//         }
//         dst
//     }
// }

#[cfg(test)]
#[cfg(feature = "std")]
mod tests {
    use super::*;

    #[test]
    fn parse_a_cstr() {
        let src = CString::new("Hello World").unwrap();
        let as_bytes = src.as_bytes_with_nul();

        let (got, bytes_read) = <&CStr as TryFromCtx>::try_from_ctx(as_bytes, ()).unwrap();

        assert_eq!(bytes_read, as_bytes.len());
        assert_eq!(got, src.as_c_str());
    }

    #[test]
    fn round_trip_a_c_str() {
        let src = CString::new("Hello World").unwrap();
        let src = src.as_c_str();
        let as_bytes = src.to_bytes_with_nul();

        let mut buffer = vec![0; as_bytes.len()];
        let bytes_written = src.try_into_ctx(&mut buffer, ()).unwrap();
        assert_eq!(bytes_written, as_bytes.len());

        let (got, bytes_read) = <&CStr as TryFromCtx>::try_from_ctx(&buffer, ()).unwrap();

        assert_eq!(bytes_read, as_bytes.len());
        assert_eq!(got, src);
    }
}<|MERGE_RESOLUTION|>--- conflicted
+++ resolved
@@ -245,11 +245,7 @@
     }
 
     pub fn is_empty(&self) -> bool {
-<<<<<<< HEAD
-        matches!(*self, StrCtx::Length(_))
-=======
         matches!(self, StrCtx::Length(_))
->>>>>>> f5beda1c
     }
 }
 
@@ -413,16 +409,6 @@
         }
         .to_ne_bytes();
         unsafe {
-<<<<<<< HEAD
-            assert!($dst.len() >= $size);
-            let bytes = if $endian.is_little() {
-                $n.to_le()
-            } else {
-                $n.to_be()
-            }
-            .to_ne_bytes();
-=======
->>>>>>> f5beda1c
             copy_nonoverlapping((&bytes).as_ptr(), $dst.as_mut_ptr(), $size);
         }
     }};
@@ -583,14 +569,6 @@
                         &mut data as *mut signed_to_unsigned!($typ) as *mut u8,
                         $size,
                     );
-<<<<<<< HEAD
-                    $typ::from_bits(if le.is_little() {
-                        data.to_le()
-                    } else {
-                        data.to_be()
-                    })
-=======
->>>>>>> f5beda1c
                 }
                 $typ::from_bits(if le.is_little() {
                     data.to_le()
