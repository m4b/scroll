--- conflicted
+++ resolved
@@ -384,11 +384,7 @@
         let bytes: &[u8] = b"";
         let hello_world = bytes.pread_with::<&str>(0, StrCtx::Delimiter(NULL));
         #[cfg(feature = "std")]
-<<<<<<< HEAD
-        println!("1 {:?}", &hello_world);
-=======
         println!("1 {hello_world:?}");
->>>>>>> 30f49c7b
         assert!(hello_world.is_err());
         let error = bytes.pread_with::<&str>(7, StrCtx::Delimiter(SPACE));
         #[cfg(feature = "std")]
@@ -397,13 +393,8 @@
         let bytes: &[u8] = b"\0";
         let null = bytes.pread::<&str>(0).unwrap();
         #[cfg(feature = "std")]
-<<<<<<< HEAD
-        println!("3 {:?}", &null);
+        println!("3 {null:?}");
         assert!(null.is_empty());
-=======
-        println!("3 {null:?}");
-        assert_eq!(null.len(), 0);
->>>>>>> 30f49c7b
     }
 
     #[test]
