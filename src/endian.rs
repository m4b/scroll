#[derive(PartialEq, Eq, Copy, Debug, Clone)]
/// The endianness (byte order) of a stream of bytes
pub enum Endian {
    Little,
    Big,
}

/// Little Endian byte order context
pub const LE: Endian = Endian::Little;
/// Big Endian byte order context
pub const BE: Endian = Endian::Big;
/// Network byte order context
pub const NETWORK: Endian = Endian::Big;
#[cfg(target_endian = "little")]
/// The machine's native byte order
pub const NATIVE: Endian = LE;
#[cfg(target_endian = "big")]
/// The machine's native byte order
pub const NATIVE: Endian = BE;

impl Default for Endian {
    #[inline]
    fn default() -> Self {
        NATIVE
    }
}

impl From<bool> for Endian {
    #[inline]
    fn from(little_endian: bool) -> Self {
        if little_endian {
            LE
        } else {
            BE
        }
    }
}

impl Endian {
    #[inline]
    pub fn network() -> Endian {
        NETWORK
    }
    #[inline]
    pub fn is_little(&self) -> bool {
<<<<<<< HEAD
        matches!(*self, LE)
=======
        *self == LE
>>>>>>> f5beda1c
    }
}<|MERGE_RESOLUTION|>--- conflicted
+++ resolved
@@ -43,10 +43,6 @@
     }
     #[inline]
     pub fn is_little(&self) -> bool {
-<<<<<<< HEAD
-        matches!(*self, LE)
-=======
         *self == LE
->>>>>>> f5beda1c
     }
 }